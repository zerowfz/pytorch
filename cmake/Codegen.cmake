# This ill-named file does a number of things:
# - Installs Caffe2 header files (this has nothing to do with code generation)
# - Configures caffe2/core/macros.h
# - Creates an ATen target for its generated C++ files and adds it
#   as a dependency
# - Reads build lists defined in build_variables.bzl

################################################################################
# Helper functions
################################################################################

function(filter_list output input)
    unset(result)
    foreach(filename ${${input}})
        foreach(pattern ${ARGN})
            if("${filename}" MATCHES "${pattern}")
                list(APPEND result "${filename}")
            endif()
        endforeach()
    endforeach()
    set(${output} ${result} PARENT_SCOPE)
endfunction()

function(filter_list_exclude output input)
    unset(result)
    foreach(filename ${${input}})
        foreach(pattern ${ARGN})
            if(NOT "${filename}" MATCHES "${pattern}")
                list(APPEND result "${filename}")
            endif()
        endforeach()
    endforeach()
    set(${output} ${result} PARENT_SCOPE)
endfunction()

################################################################################

# ---[ Write the macros file
configure_file(
    ${CMAKE_CURRENT_LIST_DIR}/../caffe2/core/macros.h.in
    ${CMAKE_BINARY_DIR}/caffe2/core/macros.h)

# ---[ Installing the header files
install(DIRECTORY ${CMAKE_CURRENT_LIST_DIR}/../caffe2
        DESTINATION include
        FILES_MATCHING PATTERN "*.h")
if(NOT INTERN_BUILD_ATEN_OPS)
  install(DIRECTORY ${CMAKE_CURRENT_LIST_DIR}/../aten/src/ATen/core
          DESTINATION include/ATen
          FILES_MATCHING PATTERN "*.h")
endif()
install(FILES ${CMAKE_BINARY_DIR}/caffe2/core/macros.h
        DESTINATION include/caffe2/core)

# ---[ ATen specific
if(INTERN_BUILD_ATEN_OPS)
  if(MSVC)
    set(OPT_FLAG "/fp:strict ")
  else(MSVC)
    set(OPT_FLAG "-O3 ")
    if("${CMAKE_BUILD_TYPE}" MATCHES "Debug")
      set(OPT_FLAG " ")
    endif()
  endif(MSVC)

  if(NOT MSVC AND NOT "${CMAKE_C_COMPILER_ID}" MATCHES "Clang")
    set_source_files_properties(${CMAKE_CURRENT_LIST_DIR}/../aten/src/ATen/MapAllocator.cpp PROPERTIES COMPILE_FLAGS "-fno-openmp")
  endif()

<<<<<<< HEAD
=======
  file(GLOB cpu_kernel_cpp_in "${PROJECT_SOURCE_DIR}/aten/src/ATen/native/cpu/*.cpp" "${PROJECT_SOURCE_DIR}/aten/src/ATen/native/quantized/cpu/kernels/*.cpp")

  list(APPEND CPU_CAPABILITY_NAMES "DEFAULT")
  list(APPEND CPU_CAPABILITY_FLAGS "${OPT_FLAG}")


  if(CXX_AVX512_FOUND)
    set(CMAKE_CXX_FLAGS "${CMAKE_CXX_FLAGS} -DHAVE_AVX512_CPU_DEFINITION")
    list(APPEND CPU_CAPABILITY_NAMES "AVX512")
    if(MSVC)
      list(APPEND CPU_CAPABILITY_FLAGS "${OPT_FLAG}/arch:AVX512")
    else(MSVC)
      list(APPEND CPU_CAPABILITY_FLAGS "${OPT_FLAG} -mavx512f -mavx512bw -mavx512vl -mavx512dq -mfma")
    endif(MSVC)
  endif(CXX_AVX512_FOUND)

  if(CXX_AVX2_FOUND)
    set(CMAKE_CXX_FLAGS "${CMAKE_CXX_FLAGS} -DHAVE_AVX2_CPU_DEFINITION")

    # Some versions of GCC pessimistically split unaligned load and store
    # instructions when using the default tuning. This is a bad choice on
    # new Intel and AMD processors so we disable it when compiling with AVX2.
    # See https://stackoverflow.com/questions/52626726/why-doesnt-gcc-resolve-mm256-loadu-pd-as-single-vmovupd#tab-top
    check_cxx_compiler_flag("-mno-avx256-split-unaligned-load -mno-avx256-split-unaligned-store" COMPILER_SUPPORTS_NO_AVX256_SPLIT)
    if(COMPILER_SUPPORTS_NO_AVX256_SPLIT)
      set(CPU_NO_AVX256_SPLIT_FLAGS "-mno-avx256-split-unaligned-load -mno-avx256-split-unaligned-store")
    endif(COMPILER_SUPPORTS_NO_AVX256_SPLIT)

    list(APPEND CPU_CAPABILITY_NAMES "AVX2")
    if(DEFINED ENV{ATEN_AVX512_256})
      if($ENV{ATEN_AVX512_256} MATCHES "TRUE")
        if(CXX_AVX512_FOUND)
          message("-- ATen AVX2 kernels will use 32 ymm registers")
          if(MSVC)
            list(APPEND CPU_CAPABILITY_FLAGS "${OPT_FLAG}/arch:AVX512")
          else(MSVC)
            list(APPEND CPU_CAPABILITY_FLAGS "${OPT_FLAG} -march=native ${CPU_NO_AVX256_SPLIT_FLAGS}")
          endif(MSVC)
        endif(CXX_AVX512_FOUND)
      endif()
    else()
      if(MSVC)
        list(APPEND CPU_CAPABILITY_FLAGS "${OPT_FLAG}/arch:AVX2")
      else(MSVC)
        list(APPEND CPU_CAPABILITY_FLAGS "${OPT_FLAG} -mavx2 -mfma ${CPU_NO_AVX256_SPLIT_FLAGS}")
      endif(MSVC)
    endif()
  endif(CXX_AVX2_FOUND)

  if(CXX_VSX_FOUND)
    SET(CMAKE_CXX_FLAGS "${CMAKE_CXX_FLAGS} -DHAVE_VSX_CPU_DEFINITION")
    LIST(APPEND CPU_CAPABILITY_NAMES "VSX")
    LIST(APPEND CPU_CAPABILITY_FLAGS "${OPT_FLAG}  ${CXX_VSX_FLAGS}")
  endif(CXX_VSX_FOUND)

  if(CXX_ZVECTOR_FOUND)
    SET(CMAKE_CXX_FLAGS "${CMAKE_CXX_FLAGS} -DHAVE_ZVECTOR_CPU_DEFINITION")
    LIST(APPEND CPU_CAPABILITY_NAMES "ZVECTOR")
    LIST(APPEND CPU_CAPABILITY_FLAGS "${OPT_FLAG}  ${CXX_ZVECTOR_FLAGS}")
  endif(CXX_ZVECTOR_FOUND)

  list(LENGTH CPU_CAPABILITY_NAMES NUM_CPU_CAPABILITY_NAMES)
  math(EXPR NUM_CPU_CAPABILITY_NAMES "${NUM_CPU_CAPABILITY_NAMES}-1")

  # The sources list might get reordered later based on the capabilites.
  # See NOTE [ Linking AVX and non-AVX files ]
  foreach(i RANGE ${NUM_CPU_CAPABILITY_NAMES})
    foreach(IMPL ${cpu_kernel_cpp_in})
      file(RELATIVE_PATH NAME "${PROJECT_SOURCE_DIR}/aten/src/ATen/" "${IMPL}")
      list(GET CPU_CAPABILITY_NAMES ${i} CPU_CAPABILITY)
      set(NEW_IMPL ${CMAKE_BINARY_DIR}/aten/src/ATen/${NAME}.${CPU_CAPABILITY}.cpp)
      configure_file("${PROJECT_SOURCE_DIR}/cmake/IncludeSource.cpp.in" ${NEW_IMPL})
      set(cpu_kernel_cpp ${NEW_IMPL} ${cpu_kernel_cpp}) # Create list of copies
      list(GET CPU_CAPABILITY_FLAGS ${i} FLAGS)
      if(MSVC)
        set(EXTRA_FLAGS "/DCPU_CAPABILITY=${CPU_CAPABILITY} /DCPU_CAPABILITY_${CPU_CAPABILITY}")
      else(MSVC)
        set(EXTRA_FLAGS "-DCPU_CAPABILITY=${CPU_CAPABILITY} -DCPU_CAPABILITY_${CPU_CAPABILITY}")
      endif(MSVC)
      # Disable certain warnings for GCC-9.X
      if(CMAKE_COMPILER_IS_GNUCXX AND (CMAKE_CXX_COMPILER_VERSION VERSION_GREATER 9.0.0))
        if(("${NAME}" STREQUAL "native/cpu/GridSamplerKernel.cpp") AND ("${CPU_CAPABILITY}" STREQUAL "DEFAULT"))
          # See https://github.com/pytorch/pytorch/issues/38855
          set(EXTRA_FLAGS "${EXTRA_FLAGS} -Wno-uninitialized")
        endif()
        if("${NAME}" STREQUAL "native/quantized/cpu/kernels/QuantizedOpKernels.cpp")
          # See https://github.com/pytorch/pytorch/issues/38854
          set(EXTRA_FLAGS "${EXTRA_FLAGS} -Wno-deprecated-copy")
        endif()
      endif()
      set_source_files_properties(${NEW_IMPL} PROPERTIES COMPILE_FLAGS "${FLAGS} ${EXTRA_FLAGS}")
    endforeach()
  endforeach()
  list(APPEND ATen_CPU_SRCS ${cpu_kernel_cpp})

>>>>>>> e6698150
  file(GLOB_RECURSE all_python "${CMAKE_CURRENT_LIST_DIR}/../tools/codegen/*.py")

  set(GEN_ROCM_FLAG)
  if(USE_ROCM)
    set(GEN_ROCM_FLAG --rocm)
  endif()

  set(CUSTOM_BUILD_FLAGS)
  if(INTERN_BUILD_MOBILE)
    if(USE_VULKAN)
      list(APPEND CUSTOM_BUILD_FLAGS --backend_whitelist CPU QuantizedCPU Vulkan)
    else()
      list(APPEND CUSTOM_BUILD_FLAGS --backend_whitelist CPU QuantizedCPU)
    endif()
  endif()

  if(SELECTED_OP_LIST)
    if(TRACING_BASED)
      message(STATUS "Running tracing-based selective build given operator list: ${SELECTED_OP_LIST}")
      list(APPEND CUSTOM_BUILD_FLAGS
        --op_selection_yaml_path ${SELECTED_OP_LIST})
    elseif(NOT STATIC_DISPATCH_BACKEND)
      message(WARNING
        "You have to run tracing-based selective build with dynamic dispatch.\n"
        "Switching to STATIC_DISPATCH_BACKEND=CPU."
      )
      set(STATIC_DISPATCH_BACKEND CPU)
    endif()
  endif()

  if(STATIC_DISPATCH_BACKEND)
    message(STATUS "Custom build with static dispatch backend: ${STATIC_DISPATCH_BACKEND}")
    list(APPEND CUSTOM_BUILD_FLAGS
      --static_dispatch_backend ${STATIC_DISPATCH_BACKEND})
  endif()

  set(GEN_PER_OPERATOR_FLAG)
  if(USE_PER_OPERATOR_HEADERS)
    list(APPEND GEN_PER_OPERATOR_FLAG "--per-operator-headers")
  endif()

  set(GEN_COMMAND
      "${PYTHON_EXECUTABLE}" -m tools.codegen.gen
      --source-path ${CMAKE_CURRENT_LIST_DIR}/../aten/src/ATen
      --install_dir ${CMAKE_BINARY_DIR}/aten/src/ATen
      ${GEN_PER_OPERATOR_FLAG}
      ${GEN_ROCM_FLAG}
      ${CUSTOM_BUILD_FLAGS}
      ${GEN_VULKAN_FLAGS}
  )

<<<<<<< HEAD
  execute_process(
      COMMAND ${GEN_COMMAND}
        --output-dependencies ${CMAKE_BINARY_DIR}/aten/src/ATen/generated_cpp.txt
      RESULT_VARIABLE RETURN_VALUE
      WORKING_DIRECTORY ${CMAKE_CURRENT_LIST_DIR}/..
  )
  if(NOT RETURN_VALUE EQUAL 0)
      message(STATUS ${generated_cpp})
      message(FATAL_ERROR "Failed to get generated_cpp list")
  endif()
  # FIXME: the file/variable name lists cpp, but these list both cpp and .h files
  file(READ ${CMAKE_BINARY_DIR}/aten/src/ATen/generated_cpp.txt generated_cpp)
  file(READ ${CMAKE_BINARY_DIR}/aten/src/ATen/generated_cpp.txt-cpu-vec cpu_vec_generated_cpp)
  file(READ ${CMAKE_BINARY_DIR}/aten/src/ATen/generated_cpp.txt-cuda cuda_generated_cpp)
  file(READ ${CMAKE_BINARY_DIR}/aten/src/ATen/generated_cpp.txt-core core_generated_cpp)
=======
  file(GLOB_RECURSE headers_templates "${CMAKE_CURRENT_LIST_DIR}/../aten/src/ATen/templates/*\.h")
  file(GLOB_RECURSE sources_templates "${CMAKE_CURRENT_LIST_DIR}/../aten/src/ATen/templates/*\.cpp")
  set(declarations_yaml_templates "")
>>>>>>> e6698150

  foreach(gen_type "headers" "sources" "declarations_yaml")
    # The codegen outputs may change dynamically as PyTorch is
    # developed, but add_custom_command only supports dynamic inputs.
    #
    # We work around this by generating a .cmake file which is
    # included below to set the list of output files. If that file
    # ever changes then cmake will be re-run automatically because it
    # was included and so we get fully dynamic outputs.

    set("GEN_COMMAND_${gen_type}"
        ${GEN_COMMAND}
        --generate ${gen_type}
        --output-dependencies ${CMAKE_BINARY_DIR}/aten/src/ATen/generated_${gen_type}.cmake
    )

<<<<<<< HEAD
  add_custom_command(OUTPUT ${generated_cpp} ${cuda_generated_cpp} ${core_generated_cpp} ${cpu_vec_generated_cpp}
    COMMAND ${GEN_COMMAND}
    DEPENDS ${all_python} ${all_templates}
      ${CMAKE_CURRENT_LIST_DIR}/../aten/src/ATen/native/native_functions.yaml
    WORKING_DIRECTORY ${CMAKE_CURRENT_LIST_DIR}/..
=======
    # Dry run to bootstrap the output variables
    execute_process(
        COMMAND ${GEN_COMMAND_${gen_type}} --dry-run
        RESULT_VARIABLE RETURN_VALUE
        WORKING_DIRECTORY ${CMAKE_CURRENT_LIST_DIR}/..
>>>>>>> e6698150
    )

    if(NOT RETURN_VALUE EQUAL 0)
      message(FATAL_ERROR "Failed to get generated_${gen_type} list")
    endif()

    include("${CMAKE_BINARY_DIR}/aten/src/ATen/generated_${gen_type}.cmake")
    include("${CMAKE_BINARY_DIR}/aten/src/ATen/core_generated_${gen_type}.cmake")
    include("${CMAKE_BINARY_DIR}/aten/src/ATen/cuda_generated_${gen_type}.cmake")
    include("${CMAKE_BINARY_DIR}/aten/src/ATen/ops_generated_${gen_type}.cmake")

    message(STATUS "${gen_type} outputs: ${gen_outputs}")

    add_custom_command(
      COMMENT "Generating ATen ${gen_type}"
      OUTPUT
        ${generated_${gen_type}}
        ${cuda_generated_${gen_type}}
        ${core_generated_${gen_type}}
        ${ops_generated_${gen_type}}
        ${CMAKE_BINARY_DIR}/aten/src/ATen/generated_${gen_type}.cmake
        ${CMAKE_BINARY_DIR}/aten/src/ATen/ops_generated_${gen_type}.cmake
        ${CMAKE_BINARY_DIR}/aten/src/ATen/core_generated_${gen_type}.cmake
        ${CMAKE_BINARY_DIR}/aten/src/ATen/cuda_generated_${gen_type}.cmake
      COMMAND ${GEN_COMMAND_${gen_type}}
      DEPENDS ${all_python} ${${gen_type}_templates}
        ${CMAKE_CURRENT_LIST_DIR}/../aten/src/ATen/native/native_functions.yaml
      WORKING_DIRECTORY ${CMAKE_CURRENT_LIST_DIR}/..
    )
  endforeach()

  # Generated headers used from a CUDA (.cu) file are
  # not tracked correctly in CMake. We make the libATen.so depend explicitly
  # on building the generated ATen files to workaround.
<<<<<<< HEAD
  add_custom_target(ATEN_CPU_FILES_GEN_TARGET DEPENDS ${generated_cpp} ${core_generated_cpp} ${cpu_vec_generated_cpp})
  add_custom_target(ATEN_CUDA_FILES_GEN_TARGET DEPENDS ${cuda_generated_cpp})
=======
  add_custom_target(ATEN_CPU_FILES_GEN_TARGET DEPENDS
      ${generated_headers} ${core_generated_headers} ${ops_generated_headers}
      ${generated_sources} ${core_generated_sources} ${ops_generated_sources}
      ${generated_declarations_yaml})
  add_custom_target(ATEN_CUDA_FILES_GEN_TARGET DEPENDS
      ${cuda_generated_headers} ${cuda_generated_sources})
>>>>>>> e6698150
  add_library(ATEN_CPU_FILES_GEN_LIB INTERFACE)
  add_library(ATEN_CUDA_FILES_GEN_LIB INTERFACE)
  add_dependencies(ATEN_CPU_FILES_GEN_LIB ATEN_CPU_FILES_GEN_TARGET)
  add_dependencies(ATEN_CUDA_FILES_GEN_LIB ATEN_CUDA_FILES_GEN_TARGET)

<<<<<<< HEAD

  file(GLOB cpu_kernel_cpp_in "${CMAKE_CURRENT_LIST_DIR}/../aten/src/ATen/native/cpu/*.cpp" "${CMAKE_CURRENT_LIST_DIR}/../aten/src/ATen/native/quantized/cpu/kernels/*.cpp")
  list(APPEND cpu_kernel_cpp_in "${cpu_vec_generated_cpp}")

  list(APPEND CPU_CAPABILITY_NAMES "DEFAULT")
  list(APPEND CPU_CAPABILITY_FLAGS "${OPT_FLAG}")


  if(CXX_AVX512_FOUND)
    set(CMAKE_CXX_FLAGS "${CMAKE_CXX_FLAGS} -DHAVE_AVX512_CPU_DEFINITION")
    list(APPEND CPU_CAPABILITY_NAMES "AVX512")
    if(MSVC)
      list(APPEND CPU_CAPABILITY_FLAGS "${OPT_FLAG}/arch:AVX512")
    else(MSVC)
      list(APPEND CPU_CAPABILITY_FLAGS "${OPT_FLAG} -mavx512f -mavx512bw -mavx512vl -mavx512dq -mfma")
    endif(MSVC)
  endif(CXX_AVX512_FOUND)

  if(CXX_AVX2_FOUND)
    set(CMAKE_CXX_FLAGS "${CMAKE_CXX_FLAGS} -DHAVE_AVX2_CPU_DEFINITION")

    # Some versions of GCC pessimistically split unaligned load and store
    # instructions when using the default tuning. This is a bad choice on
    # new Intel and AMD processors so we disable it when compiling with AVX2.
    # See https://stackoverflow.com/questions/52626726/why-doesnt-gcc-resolve-mm256-loadu-pd-as-single-vmovupd#tab-top
    check_cxx_compiler_flag("-mno-avx256-split-unaligned-load -mno-avx256-split-unaligned-store" COMPILER_SUPPORTS_NO_AVX256_SPLIT)
    if(COMPILER_SUPPORTS_NO_AVX256_SPLIT)
      set(CPU_NO_AVX256_SPLIT_FLAGS "-mno-avx256-split-unaligned-load -mno-avx256-split-unaligned-store")
    endif(COMPILER_SUPPORTS_NO_AVX256_SPLIT)

    list(APPEND CPU_CAPABILITY_NAMES "AVX2")
    if(DEFINED ENV{ATEN_AVX512_256})
      if($ENV{ATEN_AVX512_256} MATCHES "TRUE")
        if(CXX_AVX512_FOUND)
          message("-- ATen AVX2 kernels will use 32 ymm registers")
          if(MSVC)
            list(APPEND CPU_CAPABILITY_FLAGS "${OPT_FLAG}/arch:AVX512")
          else(MSVC)
            list(APPEND CPU_CAPABILITY_FLAGS "${OPT_FLAG} -march=native ${CPU_NO_AVX256_SPLIT_FLAGS}")
          endif(MSVC)
        endif(CXX_AVX512_FOUND)
      endif()
    else()
      if(MSVC)
        list(APPEND CPU_CAPABILITY_FLAGS "${OPT_FLAG}/arch:AVX2")
      else(MSVC)
        list(APPEND CPU_CAPABILITY_FLAGS "${OPT_FLAG} -mavx2 -mfma ${CPU_NO_AVX256_SPLIT_FLAGS}")
      endif(MSVC)
    endif()
  endif(CXX_AVX2_FOUND)

  if(CXX_VSX_FOUND)
    SET(CMAKE_CXX_FLAGS "${CMAKE_CXX_FLAGS} -DHAVE_VSX_CPU_DEFINITION")
    LIST(APPEND CPU_CAPABILITY_NAMES "VSX")
    LIST(APPEND CPU_CAPABILITY_FLAGS "${OPT_FLAG}  ${CXX_VSX_FLAGS}")
  endif(CXX_VSX_FOUND)

  list(LENGTH CPU_CAPABILITY_NAMES NUM_CPU_CAPABILITY_NAMES)
  math(EXPR NUM_CPU_CAPABILITY_NAMES "${NUM_CPU_CAPABILITY_NAMES}-1")

  # The sources list might get reordered later based on the capabilites.
  # See NOTE [ Linking AVX and non-AVX files ]
  file(MAKE_DIRECTORY ${CMAKE_BINARY_DIR}/aten/src/ATen/native/cpu)
  file(MAKE_DIRECTORY ${CMAKE_BINARY_DIR}/aten/src/ATen/native/quantized/cpu/kernels)
  foreach(i RANGE ${NUM_CPU_CAPABILITY_NAMES})
    foreach(IMPL ${cpu_kernel_cpp_in})
      # Handle checked in sources
      string(REPLACE "${CMAKE_CURRENT_LIST_DIR}/../aten/src/ATen/" "" NAME ${IMPL})
      # Handle code generated sources (assumption: these don't conflict, which
      # they shouldn't because the code generated names are all
      # UfuncCPUKernel_blah)
      string(REPLACE "${CMAKE_BINARY_DIR}/aten/src/ATen/" "" NAME ${NAME})
      message(${NAME})
      list(GET CPU_CAPABILITY_NAMES ${i} CPU_CAPABILITY)
      set(NEW_IMPL ${CMAKE_BINARY_DIR}/aten/src/ATen/${NAME}.${CPU_CAPABILITY}.cpp)
      add_custom_command(OUTPUT ${NEW_IMPL}
        COMMAND ${CMAKE_COMMAND} -E copy_if_different ${IMPL} ${NEW_IMPL} DEPENDS ${IMPL}
        WORKING_DIRECTORY ${CMAKE_BINARY_DIR})
      set(cpu_kernel_cpp ${NEW_IMPL} ${cpu_kernel_cpp}) # Create list of copies
      list(GET CPU_CAPABILITY_FLAGS ${i} FLAGS)
      if(MSVC)
        set(EXTRA_FLAGS "/DCPU_CAPABILITY=${CPU_CAPABILITY} /DCPU_CAPABILITY_${CPU_CAPABILITY}")
      else(MSVC)
        set(EXTRA_FLAGS "-DCPU_CAPABILITY=${CPU_CAPABILITY} -DCPU_CAPABILITY_${CPU_CAPABILITY}")
      endif(MSVC)
      # Disable certain warnings for GCC-9.X
      if(CMAKE_COMPILER_IS_GNUCXX AND (CMAKE_CXX_COMPILER_VERSION VERSION_GREATER 9.0.0))
        if(("${NAME}" STREQUAL "native/cpu/GridSamplerKernel.cpp") AND ("${CPU_CAPABILITY}" STREQUAL "DEFAULT"))
          # See https://github.com/pytorch/pytorch/issues/38855
          set(EXTRA_FLAGS "${EXTRA_FLAGS} -Wno-uninitialized")
        endif()
        if("${NAME}" STREQUAL "native/quantized/cpu/kernels/QuantizedOpKernels.cpp")
          # See https://github.com/pytorch/pytorch/issues/38854
          set(EXTRA_FLAGS "${EXTRA_FLAGS} -Wno-deprecated-copy")
        endif()
      endif()
      set_source_files_properties(${NEW_IMPL} PROPERTIES COMPILE_FLAGS "${FLAGS} ${EXTRA_FLAGS}")
    endforeach()
  endforeach()
  list(APPEND ATen_CPU_SRCS ${cpu_kernel_cpp})
=======
  if(USE_PER_OPERATOR_HEADERS)
    target_compile_definitions(ATEN_CPU_FILES_GEN_LIB INTERFACE AT_PER_OPERATOR_HEADERS)
    target_compile_definitions(ATEN_CUDA_FILES_GEN_LIB INTERFACE AT_PER_OPERATOR_HEADERS)
  endif()
>>>>>>> e6698150
endif()

function(append_filelist name outputvar)
  set(_rootdir "${${CMAKE_PROJECT_NAME}_SOURCE_DIR}/")
  # configure_file adds its input to the list of CMAKE_RERUN dependencies
  configure_file(
      ${PROJECT_SOURCE_DIR}/tools/build_variables.bzl
      ${PROJECT_BINARY_DIR}/caffe2/build_variables.bzl)
  execute_process(
    COMMAND "${PYTHON_EXECUTABLE}" -c
            "exec(open('${PROJECT_SOURCE_DIR}/tools/build_variables.bzl').read());print(';'.join(['${_rootdir}' + x for x in ${name}]))"
    WORKING_DIRECTORY "${_rootdir}"
    RESULT_VARIABLE _retval
    OUTPUT_VARIABLE _tempvar)
  if(NOT _retval EQUAL 0)
    message(FATAL_ERROR "Failed to fetch filelist ${name} from build_variables.bzl")
  endif()
  string(REPLACE "\n" "" _tempvar "${_tempvar}")
  list(APPEND ${outputvar} ${_tempvar})
  set(${outputvar} "${${outputvar}}" PARENT_SCOPE)
endfunction()

set(NUM_CPU_CAPABILITY_NAMES ${NUM_CPU_CAPABILITY_NAMES} PARENT_SCOPE)
set(CPU_CAPABILITY_FLAGS ${CPU_CAPABILITY_FLAGS} PARENT_SCOPE)<|MERGE_RESOLUTION|>--- conflicted
+++ resolved
@@ -67,8 +67,133 @@
     set_source_files_properties(${CMAKE_CURRENT_LIST_DIR}/../aten/src/ATen/MapAllocator.cpp PROPERTIES COMPILE_FLAGS "-fno-openmp")
   endif()
 
-<<<<<<< HEAD
-=======
+  file(GLOB_RECURSE all_python "${CMAKE_CURRENT_LIST_DIR}/../tools/codegen/*.py")
+
+  set(GEN_ROCM_FLAG)
+  if(USE_ROCM)
+    set(GEN_ROCM_FLAG --rocm)
+  endif()
+
+  set(CUSTOM_BUILD_FLAGS)
+  if(INTERN_BUILD_MOBILE)
+    if(USE_VULKAN)
+      list(APPEND CUSTOM_BUILD_FLAGS --backend_whitelist CPU QuantizedCPU Vulkan)
+    else()
+      list(APPEND CUSTOM_BUILD_FLAGS --backend_whitelist CPU QuantizedCPU)
+    endif()
+  endif()
+
+  if(SELECTED_OP_LIST)
+    if(TRACING_BASED)
+      message(STATUS "Running tracing-based selective build given operator list: ${SELECTED_OP_LIST}")
+      list(APPEND CUSTOM_BUILD_FLAGS
+        --op_selection_yaml_path ${SELECTED_OP_LIST})
+    elseif(NOT STATIC_DISPATCH_BACKEND)
+      message(WARNING
+        "You have to run tracing-based selective build with dynamic dispatch.\n"
+        "Switching to STATIC_DISPATCH_BACKEND=CPU."
+      )
+      set(STATIC_DISPATCH_BACKEND CPU)
+    endif()
+  endif()
+
+  if(STATIC_DISPATCH_BACKEND)
+    message(STATUS "Custom build with static dispatch backend: ${STATIC_DISPATCH_BACKEND}")
+    list(APPEND CUSTOM_BUILD_FLAGS
+      --static_dispatch_backend ${STATIC_DISPATCH_BACKEND})
+  endif()
+
+  set(GEN_PER_OPERATOR_FLAG)
+  if(USE_PER_OPERATOR_HEADERS)
+    list(APPEND GEN_PER_OPERATOR_FLAG "--per-operator-headers")
+  endif()
+
+  set(GEN_COMMAND
+      "${PYTHON_EXECUTABLE}" -m tools.codegen.gen
+      --source-path ${CMAKE_CURRENT_LIST_DIR}/../aten/src/ATen
+      --install_dir ${CMAKE_BINARY_DIR}/aten/src/ATen
+      ${GEN_PER_OPERATOR_FLAG}
+      ${GEN_ROCM_FLAG}
+      ${CUSTOM_BUILD_FLAGS}
+      ${GEN_VULKAN_FLAGS}
+  )
+
+  file(GLOB_RECURSE headers_templates "${CMAKE_CURRENT_LIST_DIR}/../aten/src/ATen/templates/*\.h")
+  file(GLOB_RECURSE sources_templates "${CMAKE_CURRENT_LIST_DIR}/../aten/src/ATen/templates/*\.cpp")
+  set(declarations_yaml_templates "")
+
+  foreach(gen_type "headers" "sources" "declarations_yaml")
+    # The codegen outputs may change dynamically as PyTorch is
+    # developed, but add_custom_command only supports dynamic inputs.
+    #
+    # We work around this by generating a .cmake file which is
+    # included below to set the list of output files. If that file
+    # ever changes then cmake will be re-run automatically because it
+    # was included and so we get fully dynamic outputs.
+
+    set("GEN_COMMAND_${gen_type}"
+        ${GEN_COMMAND}
+        --generate ${gen_type}
+        --output-dependencies ${CMAKE_BINARY_DIR}/aten/src/ATen/generated_${gen_type}.cmake
+    )
+
+    # Dry run to bootstrap the output variables
+    execute_process(
+        COMMAND ${GEN_COMMAND_${gen_type}} --dry-run
+        RESULT_VARIABLE RETURN_VALUE
+        WORKING_DIRECTORY ${CMAKE_CURRENT_LIST_DIR}/..
+    )
+
+    if(NOT RETURN_VALUE EQUAL 0)
+      message(FATAL_ERROR "Failed to get generated_${gen_type} list")
+    endif()
+
+    include("${CMAKE_BINARY_DIR}/aten/src/ATen/generated_${gen_type}.cmake")
+    include("${CMAKE_BINARY_DIR}/aten/src/ATen/core_generated_${gen_type}.cmake")
+    include("${CMAKE_BINARY_DIR}/aten/src/ATen/cpu_vec_generated_${gen_type}.cmake")
+    include("${CMAKE_BINARY_DIR}/aten/src/ATen/cuda_generated_${gen_type}.cmake")
+    include("${CMAKE_BINARY_DIR}/aten/src/ATen/ops_generated_${gen_type}.cmake")
+
+    message(STATUS "${gen_type} outputs: ${gen_outputs}")
+
+    add_custom_command(
+      COMMENT "Generating ATen ${gen_type}"
+      OUTPUT
+        ${generated_${gen_type}}
+        ${cuda_generated_${gen_type}}
+        ${core_generated_${gen_type}}
+        ${ops_generated_${gen_type}}
+        ${CMAKE_BINARY_DIR}/aten/src/ATen/generated_${gen_type}.cmake
+        ${CMAKE_BINARY_DIR}/aten/src/ATen/ops_generated_${gen_type}.cmake
+        ${CMAKE_BINARY_DIR}/aten/src/ATen/core_generated_${gen_type}.cmake
+        ${CMAKE_BINARY_DIR}/aten/src/ATen/cpu_vec_generated_${gen_type}.cmake
+        ${CMAKE_BINARY_DIR}/aten/src/ATen/cuda_generated_${gen_type}.cmake
+      COMMAND ${GEN_COMMAND_${gen_type}}
+      DEPENDS ${all_python} ${${gen_type}_templates}
+        ${CMAKE_CURRENT_LIST_DIR}/../aten/src/ATen/native/native_functions.yaml
+      WORKING_DIRECTORY ${CMAKE_CURRENT_LIST_DIR}/..
+    )
+  endforeach()
+
+  # Generated headers used from a CUDA (.cu) file are
+  # not tracked correctly in CMake. We make the libATen.so depend explicitly
+  # on building the generated ATen files to workaround.
+  add_custom_target(ATEN_CPU_FILES_GEN_TARGET DEPENDS
+      ${generated_headers} ${core_generated_headers} ${cpu_vec_generated_headers} ${ops_generated_headers}
+      ${generated_sources} ${core_generated_sources} ${cpu_vec_generated_sources} ${ops_generated_sources}
+      ${generated_declarations_yaml})
+  add_custom_target(ATEN_CUDA_FILES_GEN_TARGET DEPENDS
+      ${cuda_generated_headers} ${cuda_generated_sources})
+  add_library(ATEN_CPU_FILES_GEN_LIB INTERFACE)
+  add_library(ATEN_CUDA_FILES_GEN_LIB INTERFACE)
+  add_dependencies(ATEN_CPU_FILES_GEN_LIB ATEN_CPU_FILES_GEN_TARGET)
+  add_dependencies(ATEN_CUDA_FILES_GEN_LIB ATEN_CUDA_FILES_GEN_TARGET)
+
+  if(USE_PER_OPERATOR_HEADERS)
+    target_compile_definitions(ATEN_CPU_FILES_GEN_LIB INTERFACE AT_PER_OPERATOR_HEADERS)
+    target_compile_definitions(ATEN_CUDA_FILES_GEN_LIB INTERFACE AT_PER_OPERATOR_HEADERS)
+  endif()
+
   file(GLOB cpu_kernel_cpp_in "${PROJECT_SOURCE_DIR}/aten/src/ATen/native/cpu/*.cpp" "${PROJECT_SOURCE_DIR}/aten/src/ATen/native/quantized/cpu/kernels/*.cpp")
 
   list(APPEND CPU_CAPABILITY_NAMES "DEFAULT")
@@ -164,265 +289,6 @@
   endforeach()
   list(APPEND ATen_CPU_SRCS ${cpu_kernel_cpp})
 
->>>>>>> e6698150
-  file(GLOB_RECURSE all_python "${CMAKE_CURRENT_LIST_DIR}/../tools/codegen/*.py")
-
-  set(GEN_ROCM_FLAG)
-  if(USE_ROCM)
-    set(GEN_ROCM_FLAG --rocm)
-  endif()
-
-  set(CUSTOM_BUILD_FLAGS)
-  if(INTERN_BUILD_MOBILE)
-    if(USE_VULKAN)
-      list(APPEND CUSTOM_BUILD_FLAGS --backend_whitelist CPU QuantizedCPU Vulkan)
-    else()
-      list(APPEND CUSTOM_BUILD_FLAGS --backend_whitelist CPU QuantizedCPU)
-    endif()
-  endif()
-
-  if(SELECTED_OP_LIST)
-    if(TRACING_BASED)
-      message(STATUS "Running tracing-based selective build given operator list: ${SELECTED_OP_LIST}")
-      list(APPEND CUSTOM_BUILD_FLAGS
-        --op_selection_yaml_path ${SELECTED_OP_LIST})
-    elseif(NOT STATIC_DISPATCH_BACKEND)
-      message(WARNING
-        "You have to run tracing-based selective build with dynamic dispatch.\n"
-        "Switching to STATIC_DISPATCH_BACKEND=CPU."
-      )
-      set(STATIC_DISPATCH_BACKEND CPU)
-    endif()
-  endif()
-
-  if(STATIC_DISPATCH_BACKEND)
-    message(STATUS "Custom build with static dispatch backend: ${STATIC_DISPATCH_BACKEND}")
-    list(APPEND CUSTOM_BUILD_FLAGS
-      --static_dispatch_backend ${STATIC_DISPATCH_BACKEND})
-  endif()
-
-  set(GEN_PER_OPERATOR_FLAG)
-  if(USE_PER_OPERATOR_HEADERS)
-    list(APPEND GEN_PER_OPERATOR_FLAG "--per-operator-headers")
-  endif()
-
-  set(GEN_COMMAND
-      "${PYTHON_EXECUTABLE}" -m tools.codegen.gen
-      --source-path ${CMAKE_CURRENT_LIST_DIR}/../aten/src/ATen
-      --install_dir ${CMAKE_BINARY_DIR}/aten/src/ATen
-      ${GEN_PER_OPERATOR_FLAG}
-      ${GEN_ROCM_FLAG}
-      ${CUSTOM_BUILD_FLAGS}
-      ${GEN_VULKAN_FLAGS}
-  )
-
-<<<<<<< HEAD
-  execute_process(
-      COMMAND ${GEN_COMMAND}
-        --output-dependencies ${CMAKE_BINARY_DIR}/aten/src/ATen/generated_cpp.txt
-      RESULT_VARIABLE RETURN_VALUE
-      WORKING_DIRECTORY ${CMAKE_CURRENT_LIST_DIR}/..
-  )
-  if(NOT RETURN_VALUE EQUAL 0)
-      message(STATUS ${generated_cpp})
-      message(FATAL_ERROR "Failed to get generated_cpp list")
-  endif()
-  # FIXME: the file/variable name lists cpp, but these list both cpp and .h files
-  file(READ ${CMAKE_BINARY_DIR}/aten/src/ATen/generated_cpp.txt generated_cpp)
-  file(READ ${CMAKE_BINARY_DIR}/aten/src/ATen/generated_cpp.txt-cpu-vec cpu_vec_generated_cpp)
-  file(READ ${CMAKE_BINARY_DIR}/aten/src/ATen/generated_cpp.txt-cuda cuda_generated_cpp)
-  file(READ ${CMAKE_BINARY_DIR}/aten/src/ATen/generated_cpp.txt-core core_generated_cpp)
-=======
-  file(GLOB_RECURSE headers_templates "${CMAKE_CURRENT_LIST_DIR}/../aten/src/ATen/templates/*\.h")
-  file(GLOB_RECURSE sources_templates "${CMAKE_CURRENT_LIST_DIR}/../aten/src/ATen/templates/*\.cpp")
-  set(declarations_yaml_templates "")
->>>>>>> e6698150
-
-  foreach(gen_type "headers" "sources" "declarations_yaml")
-    # The codegen outputs may change dynamically as PyTorch is
-    # developed, but add_custom_command only supports dynamic inputs.
-    #
-    # We work around this by generating a .cmake file which is
-    # included below to set the list of output files. If that file
-    # ever changes then cmake will be re-run automatically because it
-    # was included and so we get fully dynamic outputs.
-
-    set("GEN_COMMAND_${gen_type}"
-        ${GEN_COMMAND}
-        --generate ${gen_type}
-        --output-dependencies ${CMAKE_BINARY_DIR}/aten/src/ATen/generated_${gen_type}.cmake
-    )
-
-<<<<<<< HEAD
-  add_custom_command(OUTPUT ${generated_cpp} ${cuda_generated_cpp} ${core_generated_cpp} ${cpu_vec_generated_cpp}
-    COMMAND ${GEN_COMMAND}
-    DEPENDS ${all_python} ${all_templates}
-      ${CMAKE_CURRENT_LIST_DIR}/../aten/src/ATen/native/native_functions.yaml
-    WORKING_DIRECTORY ${CMAKE_CURRENT_LIST_DIR}/..
-=======
-    # Dry run to bootstrap the output variables
-    execute_process(
-        COMMAND ${GEN_COMMAND_${gen_type}} --dry-run
-        RESULT_VARIABLE RETURN_VALUE
-        WORKING_DIRECTORY ${CMAKE_CURRENT_LIST_DIR}/..
->>>>>>> e6698150
-    )
-
-    if(NOT RETURN_VALUE EQUAL 0)
-      message(FATAL_ERROR "Failed to get generated_${gen_type} list")
-    endif()
-
-    include("${CMAKE_BINARY_DIR}/aten/src/ATen/generated_${gen_type}.cmake")
-    include("${CMAKE_BINARY_DIR}/aten/src/ATen/core_generated_${gen_type}.cmake")
-    include("${CMAKE_BINARY_DIR}/aten/src/ATen/cuda_generated_${gen_type}.cmake")
-    include("${CMAKE_BINARY_DIR}/aten/src/ATen/ops_generated_${gen_type}.cmake")
-
-    message(STATUS "${gen_type} outputs: ${gen_outputs}")
-
-    add_custom_command(
-      COMMENT "Generating ATen ${gen_type}"
-      OUTPUT
-        ${generated_${gen_type}}
-        ${cuda_generated_${gen_type}}
-        ${core_generated_${gen_type}}
-        ${ops_generated_${gen_type}}
-        ${CMAKE_BINARY_DIR}/aten/src/ATen/generated_${gen_type}.cmake
-        ${CMAKE_BINARY_DIR}/aten/src/ATen/ops_generated_${gen_type}.cmake
-        ${CMAKE_BINARY_DIR}/aten/src/ATen/core_generated_${gen_type}.cmake
-        ${CMAKE_BINARY_DIR}/aten/src/ATen/cuda_generated_${gen_type}.cmake
-      COMMAND ${GEN_COMMAND_${gen_type}}
-      DEPENDS ${all_python} ${${gen_type}_templates}
-        ${CMAKE_CURRENT_LIST_DIR}/../aten/src/ATen/native/native_functions.yaml
-      WORKING_DIRECTORY ${CMAKE_CURRENT_LIST_DIR}/..
-    )
-  endforeach()
-
-  # Generated headers used from a CUDA (.cu) file are
-  # not tracked correctly in CMake. We make the libATen.so depend explicitly
-  # on building the generated ATen files to workaround.
-<<<<<<< HEAD
-  add_custom_target(ATEN_CPU_FILES_GEN_TARGET DEPENDS ${generated_cpp} ${core_generated_cpp} ${cpu_vec_generated_cpp})
-  add_custom_target(ATEN_CUDA_FILES_GEN_TARGET DEPENDS ${cuda_generated_cpp})
-=======
-  add_custom_target(ATEN_CPU_FILES_GEN_TARGET DEPENDS
-      ${generated_headers} ${core_generated_headers} ${ops_generated_headers}
-      ${generated_sources} ${core_generated_sources} ${ops_generated_sources}
-      ${generated_declarations_yaml})
-  add_custom_target(ATEN_CUDA_FILES_GEN_TARGET DEPENDS
-      ${cuda_generated_headers} ${cuda_generated_sources})
->>>>>>> e6698150
-  add_library(ATEN_CPU_FILES_GEN_LIB INTERFACE)
-  add_library(ATEN_CUDA_FILES_GEN_LIB INTERFACE)
-  add_dependencies(ATEN_CPU_FILES_GEN_LIB ATEN_CPU_FILES_GEN_TARGET)
-  add_dependencies(ATEN_CUDA_FILES_GEN_LIB ATEN_CUDA_FILES_GEN_TARGET)
-
-<<<<<<< HEAD
-
-  file(GLOB cpu_kernel_cpp_in "${CMAKE_CURRENT_LIST_DIR}/../aten/src/ATen/native/cpu/*.cpp" "${CMAKE_CURRENT_LIST_DIR}/../aten/src/ATen/native/quantized/cpu/kernels/*.cpp")
-  list(APPEND cpu_kernel_cpp_in "${cpu_vec_generated_cpp}")
-
-  list(APPEND CPU_CAPABILITY_NAMES "DEFAULT")
-  list(APPEND CPU_CAPABILITY_FLAGS "${OPT_FLAG}")
-
-
-  if(CXX_AVX512_FOUND)
-    set(CMAKE_CXX_FLAGS "${CMAKE_CXX_FLAGS} -DHAVE_AVX512_CPU_DEFINITION")
-    list(APPEND CPU_CAPABILITY_NAMES "AVX512")
-    if(MSVC)
-      list(APPEND CPU_CAPABILITY_FLAGS "${OPT_FLAG}/arch:AVX512")
-    else(MSVC)
-      list(APPEND CPU_CAPABILITY_FLAGS "${OPT_FLAG} -mavx512f -mavx512bw -mavx512vl -mavx512dq -mfma")
-    endif(MSVC)
-  endif(CXX_AVX512_FOUND)
-
-  if(CXX_AVX2_FOUND)
-    set(CMAKE_CXX_FLAGS "${CMAKE_CXX_FLAGS} -DHAVE_AVX2_CPU_DEFINITION")
-
-    # Some versions of GCC pessimistically split unaligned load and store
-    # instructions when using the default tuning. This is a bad choice on
-    # new Intel and AMD processors so we disable it when compiling with AVX2.
-    # See https://stackoverflow.com/questions/52626726/why-doesnt-gcc-resolve-mm256-loadu-pd-as-single-vmovupd#tab-top
-    check_cxx_compiler_flag("-mno-avx256-split-unaligned-load -mno-avx256-split-unaligned-store" COMPILER_SUPPORTS_NO_AVX256_SPLIT)
-    if(COMPILER_SUPPORTS_NO_AVX256_SPLIT)
-      set(CPU_NO_AVX256_SPLIT_FLAGS "-mno-avx256-split-unaligned-load -mno-avx256-split-unaligned-store")
-    endif(COMPILER_SUPPORTS_NO_AVX256_SPLIT)
-
-    list(APPEND CPU_CAPABILITY_NAMES "AVX2")
-    if(DEFINED ENV{ATEN_AVX512_256})
-      if($ENV{ATEN_AVX512_256} MATCHES "TRUE")
-        if(CXX_AVX512_FOUND)
-          message("-- ATen AVX2 kernels will use 32 ymm registers")
-          if(MSVC)
-            list(APPEND CPU_CAPABILITY_FLAGS "${OPT_FLAG}/arch:AVX512")
-          else(MSVC)
-            list(APPEND CPU_CAPABILITY_FLAGS "${OPT_FLAG} -march=native ${CPU_NO_AVX256_SPLIT_FLAGS}")
-          endif(MSVC)
-        endif(CXX_AVX512_FOUND)
-      endif()
-    else()
-      if(MSVC)
-        list(APPEND CPU_CAPABILITY_FLAGS "${OPT_FLAG}/arch:AVX2")
-      else(MSVC)
-        list(APPEND CPU_CAPABILITY_FLAGS "${OPT_FLAG} -mavx2 -mfma ${CPU_NO_AVX256_SPLIT_FLAGS}")
-      endif(MSVC)
-    endif()
-  endif(CXX_AVX2_FOUND)
-
-  if(CXX_VSX_FOUND)
-    SET(CMAKE_CXX_FLAGS "${CMAKE_CXX_FLAGS} -DHAVE_VSX_CPU_DEFINITION")
-    LIST(APPEND CPU_CAPABILITY_NAMES "VSX")
-    LIST(APPEND CPU_CAPABILITY_FLAGS "${OPT_FLAG}  ${CXX_VSX_FLAGS}")
-  endif(CXX_VSX_FOUND)
-
-  list(LENGTH CPU_CAPABILITY_NAMES NUM_CPU_CAPABILITY_NAMES)
-  math(EXPR NUM_CPU_CAPABILITY_NAMES "${NUM_CPU_CAPABILITY_NAMES}-1")
-
-  # The sources list might get reordered later based on the capabilites.
-  # See NOTE [ Linking AVX and non-AVX files ]
-  file(MAKE_DIRECTORY ${CMAKE_BINARY_DIR}/aten/src/ATen/native/cpu)
-  file(MAKE_DIRECTORY ${CMAKE_BINARY_DIR}/aten/src/ATen/native/quantized/cpu/kernels)
-  foreach(i RANGE ${NUM_CPU_CAPABILITY_NAMES})
-    foreach(IMPL ${cpu_kernel_cpp_in})
-      # Handle checked in sources
-      string(REPLACE "${CMAKE_CURRENT_LIST_DIR}/../aten/src/ATen/" "" NAME ${IMPL})
-      # Handle code generated sources (assumption: these don't conflict, which
-      # they shouldn't because the code generated names are all
-      # UfuncCPUKernel_blah)
-      string(REPLACE "${CMAKE_BINARY_DIR}/aten/src/ATen/" "" NAME ${NAME})
-      message(${NAME})
-      list(GET CPU_CAPABILITY_NAMES ${i} CPU_CAPABILITY)
-      set(NEW_IMPL ${CMAKE_BINARY_DIR}/aten/src/ATen/${NAME}.${CPU_CAPABILITY}.cpp)
-      add_custom_command(OUTPUT ${NEW_IMPL}
-        COMMAND ${CMAKE_COMMAND} -E copy_if_different ${IMPL} ${NEW_IMPL} DEPENDS ${IMPL}
-        WORKING_DIRECTORY ${CMAKE_BINARY_DIR})
-      set(cpu_kernel_cpp ${NEW_IMPL} ${cpu_kernel_cpp}) # Create list of copies
-      list(GET CPU_CAPABILITY_FLAGS ${i} FLAGS)
-      if(MSVC)
-        set(EXTRA_FLAGS "/DCPU_CAPABILITY=${CPU_CAPABILITY} /DCPU_CAPABILITY_${CPU_CAPABILITY}")
-      else(MSVC)
-        set(EXTRA_FLAGS "-DCPU_CAPABILITY=${CPU_CAPABILITY} -DCPU_CAPABILITY_${CPU_CAPABILITY}")
-      endif(MSVC)
-      # Disable certain warnings for GCC-9.X
-      if(CMAKE_COMPILER_IS_GNUCXX AND (CMAKE_CXX_COMPILER_VERSION VERSION_GREATER 9.0.0))
-        if(("${NAME}" STREQUAL "native/cpu/GridSamplerKernel.cpp") AND ("${CPU_CAPABILITY}" STREQUAL "DEFAULT"))
-          # See https://github.com/pytorch/pytorch/issues/38855
-          set(EXTRA_FLAGS "${EXTRA_FLAGS} -Wno-uninitialized")
-        endif()
-        if("${NAME}" STREQUAL "native/quantized/cpu/kernels/QuantizedOpKernels.cpp")
-          # See https://github.com/pytorch/pytorch/issues/38854
-          set(EXTRA_FLAGS "${EXTRA_FLAGS} -Wno-deprecated-copy")
-        endif()
-      endif()
-      set_source_files_properties(${NEW_IMPL} PROPERTIES COMPILE_FLAGS "${FLAGS} ${EXTRA_FLAGS}")
-    endforeach()
-  endforeach()
-  list(APPEND ATen_CPU_SRCS ${cpu_kernel_cpp})
-=======
-  if(USE_PER_OPERATOR_HEADERS)
-    target_compile_definitions(ATEN_CPU_FILES_GEN_LIB INTERFACE AT_PER_OPERATOR_HEADERS)
-    target_compile_definitions(ATEN_CUDA_FILES_GEN_LIB INTERFACE AT_PER_OPERATOR_HEADERS)
-  endif()
->>>>>>> e6698150
 endif()
 
 function(append_filelist name outputvar)
