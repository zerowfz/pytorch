--- conflicted
+++ resolved
@@ -62,9 +62,10 @@
             -e MAX_JOBS="$(nproc --ignore=2)" \
             -e SCCACHE_BUCKET \
             -e CUSTOM_TEST_ARTIFACT_BUILD_DIR \
+            -e PR_LABELS \
             -e SKIP_SCCACHE_INITIALIZATION=1 \
             -e TORCH_CUDA_ARCH_LIST \
-            -e http_proxy="!{{squid_proxy}}" -e https_proxy="!{{squid_proxy}}" -e no_proxy="!{{squid_no_proxy}}" \
+            -e http_proxy="!{{ common.squid_proxy }}" -e https_proxy="!{{ common.squid_proxy }}" -e no_proxy="!{{ common.squid_no_proxy }}" \
             --env-file="/tmp/github_env_${GITHUB_RUN_ID}" \
             --security-opt seccomp=unconfined \
             --cap-add=SYS_PTRACE \
@@ -112,13 +113,8 @@
             -e JOB_BASE_NAME \
             -e MAX_JOBS="$(nproc --ignore=2)" \
             -e SCCACHE_BUCKET \
-<<<<<<< HEAD
-            -e CONTINUE_THROUGH_ERROR \
-            -e http_proxy="!{{squid_proxy}}" -e https_proxy="!{{squid_proxy}}" -e no_proxy="!{{squid_no_proxy}}" \
-=======
             -e PR_LABELS \
             -e http_proxy="!{{ common.squid_proxy }}" -e https_proxy="!{{ common.squid_proxy }}" -e no_proxy="!{{ common.squid_no_proxy }}" \
->>>>>>> e155e752
             --env-file="/tmp/github_env_${GITHUB_RUN_ID}" \
             --security-opt seccomp=unconfined \
             --cap-add=SYS_PTRACE \
