import copy
import itertools
import math
import os
import random
import sys
import tempfile
import time
from collections import namedtuple
from contextlib import contextmanager, suppress
from datetime import timedelta
from functools import reduce
from typing import Union, NamedTuple, Callable, Any

import torch
import torch.cuda
import torch.distributed as dist
import torch.distributed.algorithms.model_averaging.averagers as averagers
import torch.distributed.algorithms.model_averaging.utils as model_averaging_utils
import torch.nn as nn
import torch.nn.functional as F
import torch.nn.utils._stateless as _stateless
from torch._utils_internal import TEST_MASTER_ADDR as MASTER_ADDR
from torch._utils_internal import TEST_MASTER_PORT as MASTER_PORT
from torch.cuda.amp import GradScaler, autocast

from torch.distributed.algorithms.ddp_comm_hooks import (
    post_localSGD_hook as post_localSGD,
    powerSGD_hook as powerSGD,
    default_hooks as default,
    quantization as quantization_hooks,
)

from torch.distributed.distributed_c10d import (
    get_world_size,
    _get_default_group,
    AllreduceOptions,
    GroupMember,
)
from torch.nn.parallel import DistributedDataParallel
from torch.nn.parallel.distributed import _dump_DDP_relevant_env_vars
from torch.testing._internal.common_distributed import (
    MultiProcessTestCase,
    TEST_SKIPS,
    init_multigpu_helper,
    initialize_temp_directories,
    cleanup_temp_dir,
    simple_sparse_reduce_tests,
    skip_if_rocm,
    skip_if_small_worldsize,
    skip_if_lt_x_gpu,
    nccl_skip_if_lt_x_gpu,
    skip_if_no_gpu,
    require_n_gpus_for_nccl_backend,
    requires_nccl_version,
    captured_output,
    with_nccl_blocking_wait,
    with_dist_debug_levels,
    verify_ddp_error_logged,
    DistTestCases
)
from torch.testing._internal.common_utils import (
    instantiate_parametrized_tests,
    IS_MACOS,
    IS_WINDOWS,
    FILE_SCHEMA,
    IS_FBCODE,
    NO_MULTIPROCESSING_SPAWN,
    parametrize,
    sandcastle_skip,
    sandcastle_skip_if,
)

import torch.distributed.optim.post_localSGD_optimizer as post_localSGD_optimizer

from torch.utils.data.distributed import DistributedSampler

try:
    import torchvision

    HAS_TORCHVISION = True
except ImportError:
    HAS_TORCHVISION = False

if sys.platform == "win32":
    import msvcrt
else:
    import fcntl


class NetWithBuffers(nn.Module):
    def __init__(self):
        super().__init__()
        self.a = nn.Linear(10, 10, bias=False)
        self.b = nn.Linear(10, 1, bias=False)
        self.register_buffer('buffer', torch.randn(1, 2))

    def forward(self, x):
        self.buffer.add_(1)
        return self.b(self.a(x))

class Foo:
    def __init__(self, x):
        # Can be tensor or int
        self.x = x

    def __eq__(self, other):
        def eq(value, other):
            if isinstance(value, torch.Tensor):
                return torch.equal(value, other)
            return value == other

        for attr, value in self.__dict__.items():
            other_value = other.__dict__[attr]
            if not eq(value, other_value):
                return False
        return True


f = Foo(10)
f.bar = 1

foo_cpu_tensor = Foo(torch.randn(3, 3))


COLLECTIVES_OBJECT_TEST_LIST = [
    {"key1": 3, "key2": 4, "key3": {"nested": True}},
    f,
    foo_cpu_tensor,
    "foo",
    [1, 2, True, "string", [4, 5, "nested"]],
]

# Allowlist of distributed backends where profiling collectives is supported.
PROFILING_SUPPORTED_BACKENDS = [
    dist.Backend.NCCL,
    dist.Backend.GLOO,
    dist.Backend.MPI,
]

# Allowlist of distributed backends where profiling is supported with use_cuda=True
CUDA_PROFILING_SUPPORTED_BACKENDS = [
    dist.Backend.GLOO,
    dist.Backend.MPI,
    dist.Backend.NCCL,
]

# Allowlist of distributed backends where profiling is supported for p2p ops
SEND_RECV_PROFILING_SUPPORTED_BACKENDS = [
    dist.Backend.MPI,
    dist.Backend.GLOO,
    dist.Backend.NCCL,
]

# Dummy NamedTuple data structures to test DDP support for NamedTuple types.
EXPECTED_FIELDS = ("a", "b")
TestNamedTupleInput_0 = namedtuple("NamedTuple", EXPECTED_FIELDS)


class TestNamedTupleInput_1(NamedTuple):
    a: torch.tensor
    b: torch.tensor


skipIfNoTorchVision = sandcastle_skip_if(not HAS_TORCHVISION, "no torchvision")

BACKEND = os.environ["BACKEND"]
INIT_METHOD = os.getenv("INIT_METHOD", "env://")

DEFAULT_TIMEOUT = 300
CUSTOMIZED_TIMEOUT = {"test_DistributedDataParallel": 500}


def get_profiling_event(postfix, profiler):
    event_list = (
        profiler.events()
        if isinstance(profiler, torch.profiler.profile)
        else profiler.function_events
    )
    return [event for event in event_list if event.name.endswith(postfix)]


# Base error message substring on unfinished reductions.
ddp_prev_reduction_unfinished_str = (
    "Expected to have finished reduction in the prior iteration"
)
# Error message substring when find_unused_parameters=True has not been passed
ddp_recommend_find_unused_params_str = (
    "passing the keyword argument `find_unused_parameters=True`"
)
# Error message substring when find_unused_parameters=True is enabled
ddp_find_unused_params_enabled_str = "Since `find_unused_parameters=True` is enabled"
# Error message substring for possibility of not all model outputs being used
# in loss computation
ddp_outputs_not_used_in_loss_str = (
    "`forward` function outputs participate in calculating loss"
)
# Error message substring suggesting to use TORCH_DISTRIBUTED_DEBUG
ddp_suggest_debug_mode_str = (
    "set the environment variable TORCH_DISTRIBUTED_DEBUG to either INFO or DETAIL"
)


class DDPUnevenTestInput(NamedTuple):
    name: str
    model: nn.Module
    inp: Union[torch.tensor, tuple]
    sync_interval: int
    throw_on_early_termination: bool = False
    hook: Callable = None
    state: Any = None


class _FC2(nn.Module):
    def __init__(self):
        super(_FC2, self).__init__()
        self.fc = nn.Linear(10, 50, bias=True)
        self.fc.bias.requires_grad = False

    def forward(self, x):
        x = self.fc(x)
        return x


class Net(nn.Module):
    def __init__(self):
        super(Net, self).__init__()
        self.fc1 = nn.Linear(2, 10, bias=False)
        self.fc2 = _FC2()
        self.fc3 = nn.Linear(50, 4, bias=False)
        self.relu = nn.ReLU()
        self.no_grad_param = nn.Parameter(
            torch.tensor([2, 2]).long(), requires_grad=False
        )

    def forward(self, x):
        x = self.relu(self.fc1(x))
        x = self.relu(self.fc2(x))
        x = self.fc3(x)
        return F.softmax(x, dim=1)


class LargeNet(nn.Module):
    def __init__(self):
        super(LargeNet, self).__init__()
        self.fc1 = nn.Linear(1000, 2000, bias=False)
        self.fc2 = nn.Linear(2000, 500, bias=False)

    def forward(self, x):
        x = self.fc1(x)
        x = self.fc2(x)
        return x


class Task(nn.Module):
    def __init__(self):
        super().__init__()
        self.p = nn.Parameter(torch.ones(2, 2))

    def forward(self, x):
        return self.p + x


class BatchNormNet(nn.Module):
    def __init__(self, affine=True):
        super(BatchNormNet, self).__init__()
        self.fc1 = nn.Linear(2, 40, bias=False)
        self.bn = nn.BatchNorm1d(4, affine=affine)
        self.fc2 = nn.Linear(40, 4, bias=False)

    def forward(self, x):
        x = torch.reshape(self.fc1(x), (-1, 4, 10))
        x = self.bn(x)
        x = torch.reshape(x, (-1, 40))
        x = self.fc2(x)
        return F.softmax(x, dim=1)


class UnusedParamTwoLinLayerNet(nn.Module):
    def __init__(self):
        super().__init__()
        self.a = nn.Linear(10, 10, bias=False)
        self.b = nn.Linear(10, 10, bias=False)
        self.c = nn.Linear(5, 5, bias=False)

    def forward(self, x):
        a = self.a(x)
        b = self.b(x)
        return (a, b)


class DictOutputModule(nn.Module):
    def __init__(self):
        super().__init__()
        self.module = UnusedParamTwoLinLayerNet()

    def forward(self, x):
        predictions = self.module(x)
        loss = (predictions[0] + predictions[1]).sum()
        return {
            "predictions": predictions,
            "loss": loss,
        }


class TwoLinLayerNet(nn.Module):
    def __init__(self):
        super().__init__()
        self.a = nn.Linear(10, 10, bias=False)
        self.b = nn.Linear(10, 1, bias=False)

    def forward(self, x):
        a = self.a(x)
        b = self.b(x)
        return (a, b)


class EmbeddingNet(nn.Module):
    def __init__(self, rank):
        super().__init__()
        embedding_dim = 500 if rank == 0 else 50
        self.embedding = nn.Embedding(num_embeddings=10, embedding_dim=embedding_dim)
        self.lin = nn.Linear(embedding_dim, 1)

    def forward(self, x):
        x = self.embedding(x)
        return self.lin(x)


class ControlFlowToyModel(nn.Module):
    def __init__(self):
        super(ControlFlowToyModel, self).__init__()
        self.lin1 = nn.Linear(10, 10, bias=False)
        self.lin2 = nn.Linear(10, 10, bias=False)

    def forward(self, x):
        # Second layer is used dependent on input x.
        use_second_layer = torch.equal(x, torch.ones(20, 10, device=x.device))
        if use_second_layer:
            return self.lin2(F.relu(self.lin1(x)))
        else:
            return F.relu(self.lin1(x))


DDP_NET = Net()
BN_NET = BatchNormNet()
BN_NET_NO_AFFINE = BatchNormNet(affine=False)
ONLY_SBN_NET = nn.SyncBatchNorm(2, momentum=0.99)


def get_timeout(test_id):
    test_name = test_id.split(".")[-1]
    if test_name in CUSTOMIZED_TIMEOUT:
        return CUSTOMIZED_TIMEOUT[test_name]
    else:
        return DEFAULT_TIMEOUT


default_pg_timeout = 60

CUSTOM_PG_TIMEOUT = {
    # This test runs slowly and needs additional time to complete, otherwise can
    # be taken down by NCCL_ASYNC_ERROR_HANDLING
    "test_ddp_uneven_inputs": 300,
    # This test has a short timeout since it tests being taken down by
    # NCCL_ASYNC_ERROR_HANDLING which we want to happen quickly.
    "test_ddp_model_diff_across_ranks": 5,
}


def require_backend(backends):
    if BACKEND not in backends:
        return sandcastle_skip("Test requires backend to be one of %s" % backends)
    return lambda func: func


def require_backends_available(backends):
    def check(backend):
        if backend == dist.Backend.GLOO:
            return dist.is_gloo_available()
        if backend == dist.Backend.NCCL:
            return dist.is_nccl_available()
        if backend == dist.Backend.MPI:
            return dist.is_mpi_available()
        if backend in DistTestCases.backend_feature["plugin"]:
            return True
        return False

    if not all(check(dist.Backend(backend)) for backend in backends):
        return sandcastle_skip("Test requires backends to be available %s" % backends)
    return lambda func: func


def require_world_size(world_size):
    if int(os.environ["WORLD_SIZE"]) < world_size:
        return sandcastle_skip("Test requires world size of %d" % world_size)
    return lambda func: func


@contextmanager
def _lock():
    TEMP_DIR = os.environ["TEMP_DIR"]
    lockfile = os.path.join(TEMP_DIR, "lockfile")
    with open(lockfile, "w") as lf:
        try:
            if sys.platform == "win32":
                msvcrt.locking(lf.fileno(), msvcrt.LK_RLCK, 1)
                yield
            else:
                fcntl.flock(lf.fileno(), fcntl.LOCK_EX)
                yield
        finally:
            if sys.platform == "win32":
                msvcrt.locking(lf.fileno(), msvcrt.LK_UNLCK, 1)
            else:
                fcntl.flock(lf.fileno(), fcntl.LOCK_UN)
            lf.close()


def _build_tensor(size, value=None, dtype=torch.float, device_id=None):
    if value is None:
        value = size
    if device_id is None:
        return torch.empty(size, size, size, dtype=dtype).fill_(value)
    else:
        return torch.empty(size, size, size, dtype=dtype).fill_(value).cuda(device_id)


def _build_multidim_tensor(dim, dim_size, value=None, dtype=torch.float):
    if value is None:
        value = size
    return torch.empty(size=[dim_size for _ in range(dim)], dtype=dtype).fill_(value)


def _create_autograd_profiler():
    return torch.autograd.profiler.profile(record_shapes=True)


def _create_torch_profiler():
    return torch.profiler.profile(
        activities=[
            torch.profiler.ProfilerActivity.CPU,
        ],
        record_shapes=True,
    )




class Barrier(object):
    barrier_id = 0

    @classmethod
    def init(cls):
        cls.barrier_id = 0
        barrier_dir = os.path.join(os.environ["TEMP_DIR"], "barrier")
        for f_name in os.listdir(barrier_dir):
            os.unlink(os.path.join(barrier_dir, f_name))

    @classmethod
    def sync(cls, wait_for=None, timeout=10):
        if wait_for is None:
            wait_for = dist.get_world_size()
        cls.barrier_id += 1
        barrier_dir = os.path.join(os.environ["TEMP_DIR"], "barrier")
        pid = str(os.getpid())
        barrier_file = os.path.join(barrier_dir, pid)
        with _lock():
            with open(barrier_file, "w") as f:
                f.write(str(cls.barrier_id))

        start_time = time.time()
        while True:
            arrived = 0
            with _lock():
                for f_name in os.listdir(barrier_dir):
                    with open(os.path.join(barrier_dir, f_name), "r") as f:
                        data = f.read()
                        if int(data) >= cls.barrier_id:
                            arrived += 1
            if arrived == wait_for:
                break

            if time.time() - start_time > timeout:
                raise RuntimeError("barrier timeout")
            time.sleep(0.1)


class TestDistBackend(MultiProcessTestCase):
    @classmethod
    def setUpClass(cls):
        os.environ["MASTER_ADDR"] = str(MASTER_ADDR)
        os.environ["MASTER_PORT"] = str(MASTER_PORT)
        # NCCL_BLOCKING_WAIT overrides NCCL_ASYNC_ERROR_HANDLING hence tests
        # such as test_batch_isend_irecv_nccl will test NCCL_BLOCKING_WAIT as
        # expected.
        os.environ["NCCL_ASYNC_ERROR_HANDLING"] = "1"
        super().setUpClass()

    def setUp(self):
        super().setUp()
        # initialize temp directories
        initialize_temp_directories()
        # initialize Barrier
        Barrier.init()
        # Skip return code checking for following tests as they are expected to
        # crash a process due to NCCL_ASYNC_ERROR_HANDLING.
        self.skip_return_code_checks = []

    def tearDown(self):
        cleanup_temp_dir()
        super().tearDown()

    @property
    def init_method(self):
        return "{}{file_name}".format(FILE_SCHEMA, file_name=self.file_name)

    @classmethod
    def _run(cls, rank, test_name, file_name, pipe):
        if BACKEND == "nccl" and not torch.cuda.is_available():
            sys.exit(TEST_SKIPS["no_cuda"].exit_code)
        self = cls(test_name)
        self.rank = rank
        self.file_name = file_name

        if torch.cuda.is_available() and torch.cuda.device_count() < int(
            self.world_size
        ):
            sys.exit(TEST_SKIPS[f"multi-gpu-{self.world_size}"].exit_code)
        try:
            pg_timeout_seconds = CUSTOM_PG_TIMEOUT.get(test_name, default_pg_timeout)
            timeout = timedelta(seconds=pg_timeout_seconds)
            dist.init_process_group(
                init_method=self.init_method,
                backend=BACKEND,
                world_size=int(self.world_size),
                rank=self.rank,
                timeout=timeout,
            )
        except RuntimeError as e:
            if "recompile" in e.args[0]:
                sys.exit(TEST_SKIPS["backend_unavailable"].exit_code)

            raise

        # Execute barrier prior to running test to ensure that every process
        # has finished initialization and that the following test
        # immediately exiting due to a skip doesn't cause flakiness.
        self._barrier()

        self.run_test(test_name, pipe)
        self._barrier()
        dist.destroy_process_group()
        sys.exit(0)

    # Needed since MultiProcessTestCase assumes a world_size of 4, but we
    # run these tests under other various world_sizes.
    @property
    def world_size(self):
        return os.environ["WORLD_SIZE"]


class DistributedTest:
    class _DistTestBase:
        def _barrier(self, *args, **kwargs):
            Barrier.sync(*args, **kwargs)

        def _init_group_test(self, **kwargs):
            group = [1, 2]
            group_id = dist.new_group(group, **kwargs)
            rank = dist.get_rank()
            if rank not in group:
                return ([], None, rank)

            return (group, group_id, rank)

        def _init_full_group_test(self, **kwargs):
            group = list(range(0, dist.get_world_size()))
            group_id = dist.new_group(**kwargs)
            rank = dist.get_rank()
            return (group, group_id, rank)

        def _init_global_test(self):
            group = list(range(0, dist.get_world_size()))
            group_id = dist.group.WORLD
            rank = dist.get_rank()
            return (group, group_id, rank)

        def _verify_buffers_equal(self, m1, m2):
            # verify buffers across models
            m1_buf_dict = {k: v for k, v in m1.module.named_buffers()}
            for name, buf in m2.module.named_buffers():
                self.assertEqual(buf, m1_buf_dict[name])

            # Verify buffers across ranks.
            m1_buffers = list(m1.buffers())
            m2_buffers = list(m2.buffers())
            for (buf1, buf2) in zip(m1_buffers, m2_buffers):
                gathered_bufs = [
                    torch.empty_like(buf1) for _ in range(dist.get_world_size())
                ]
                dist.all_gather(gathered_bufs, buf1)
                gathered_bufs_m2 = [
                    torch.empty_like(buf2) for _ in range(dist.get_world_size())
                ]
                for b in gathered_bufs:
                    self.assertEqual(b, buf1)
                dist.all_gather(gathered_bufs_m2, buf2)
                for b in gathered_bufs_m2:
                    self.assertEqual(b, buf2)


        def test_dump_DDP_relevant_env_vars(self):
            with captured_output() as (out, _):
                _dump_DDP_relevant_env_vars()
                lines = out.getvalue().splitlines()

            def format_line(var):
                return "env:%s=%s" % (
                    var,
                    os.environ[var] if var in os.environ else "N/A",
                )

            # Check relevant env vars
            vars = [
                "MASTER_ADDR",
                "MASTER_PORT",
                "WORLD_SIZE",
                "NCCL_TOPO_DUMP_FILE",  # N/A
                "NCCL_ASYNC_ERROR_HANDLING",
            ]
            for var in vars:
                line = format_line(var)
                self.assertIn(line, lines)
            # Check irrelevant env vars
            vars = [
                "xxx",
                "yyy",
                "zzz",
            ]
            for var in vars:
                line = format_line(var)
                self.assertNotIn(line, lines)

        # GET RANK
        def test_get_rank(self):
            test_dir = os.path.join(os.environ["TEMP_DIR"], "test_dir")
            pid = str(os.getpid())
            num_processes = dist.get_world_size()
            with open(os.path.join(test_dir, pid), "w") as f:
                f.write(str(dist.get_rank()))

            self._barrier()

            all_ranks = set()
            for f_name in os.listdir(test_dir):
                with open(os.path.join(test_dir, f_name), "r") as f:
                    all_ranks.add(int(f.read()))
            self.assertEqual(len(all_ranks), num_processes)

            self._barrier()

            if dist.get_rank() == 0:
                for f_name in os.listdir(test_dir):
                    os.unlink(os.path.join(test_dir, f_name))

            self._barrier()

        def test_get_backend(self):
            if dist.get_world_size() > 2:
                group = [1, 2]
            else:
                group = [0, 1]
            group_id = dist.new_group(group)
            backend_str = BACKEND.lower()
            self.assertEqual(dist.get_backend(), backend_str)
            if dist.get_rank() in group:
                self.assertEqual(dist.get_backend(group_id), backend_str)
            else:
                with self.assertRaisesRegex(
                    RuntimeError, "Invalid process group specified"
                ):
                    dist.get_backend(group_id)

        def test_Backend_enum_class(self):
            # test parsing
            backend = BACKEND.lower()
            self.assertEqual(dist.Backend(BACKEND.upper()), backend)
            self.assertEqual(dist.Backend(BACKEND), backend)
            with self.assertRaisesRegex(ValueError, "Invalid backend: 'undefined'"):
                dist.Backend("undefined")
            with self.assertRaisesRegex(ValueError, "Invalid backend: 'xYz'"):
                dist.Backend("xYz")
            with self.assertRaises(ValueError):
                dist.Backend(None)
            with self.assertRaises(ValueError):
                dist.Backend(3)
            with self.assertRaises(ValueError):
                dist.Backend(["gloo"])

        # Test destroy
        def test_destroy_group(self):
            if dist.get_world_size() > 2:
                group = [1, 2]
            else:
                group = [0, 1]
            group_id = dist.new_group(group)
            self._barrier()
            dist.destroy_process_group(group_id)

        # Test get rank and size of group
        def test_get_rank_size_group(self):
            if dist.get_world_size() > 2:
                group = [1, 2]
            else:
                group = [0, 1]
            group_id = dist.new_group(group)
            if dist.get_rank() in group:
                self.assertEqual(dist.get_world_size(group_id), 2)
                self.assertTrue(dist.get_rank(group_id) in list(range(2)))
            else:
                self.assertEqual(dist.get_world_size(group_id), -1)
                self.assertEqual(dist.get_rank(group_id), -1)

        # Test destroy full groups
        def test_destroy_full_group(self):
            _, group_id, _ = self._init_full_group_test()
            self._barrier()
            dist.destroy_process_group(group_id)

        # Test get rank and size of full group
        def test_get_rank_size_full_group(self):
            _, group_id, _ = self._init_full_group_test()
            self.assertEqual(dist.get_world_size(group_id), dist.get_world_size())
            self.assertEqual(dist.get_rank(group_id), dist.get_rank())

        def _test_barrier_timeout(self, group_id, timeout):
            local_rank = dist.get_rank(group_id)

            # Only execute barrier on rank == 0, causing it to timeout
            if local_rank == 0:
                expected_time = time.time() + timeout.total_seconds()
                # In debug mode, we execute a monitored_barrier before the
                # collective, so assert on that.
                if dist._get_debug_mode() == dist._DistributedDebugLevel.DETAIL:
                    exception_ctx = self.assertRaisesRegex(
                        Exception, "failed to pass monitoredBarrier"
                    )
                else:
                    exception_ctx = self.assertRaisesRegex(
                        Exception, " (Timed out|closed|timeout) "
                    )
                with exception_ctx:
                    dist.barrier(group_id)
                self.assertGreaterAlmostEqual(time.time(), expected_time, delta=0.1)
            else:
                pass

        @sandcastle_skip_if(BACKEND != "gloo", "Only gloo backend supports timeouts")
        @sandcastle_skip_if(
            not INIT_METHOD.startswith("file://"),
            "Requires file:// initialization method. "
            + "Both tcp:// and env:// rely on the TCP store for which "
            "reinitialization has proven racy.",
        )
        def test_barrier_timeout_global(self):
            dist.destroy_process_group()

            # Explicitly pass world size to the barrier because we've
            # just destroyed any state in torch.distributed.
            self._barrier(wait_for=int(os.environ["WORLD_SIZE"]))

            # Reinitialize global process group
            timeout = timedelta(seconds=1)
            dist.init_process_group(
                init_method=INIT_METHOD,
                backend=BACKEND,
                world_size=int(os.environ["WORLD_SIZE"]),
                rank=self.rank,
                timeout=timeout,
            )
            self._test_barrier_timeout(dist.group.WORLD, timeout)

        @skip_if_small_worldsize
        @sandcastle_skip_if(BACKEND != "gloo", "Only gloo backend supports timeouts")
        def test_barrier_timeout_group(self):
            timeout = timedelta(seconds=5)
            _, group_id, _ = self._init_group_test(timeout=timeout)
            if group_id is not None:
                self._test_barrier_timeout(group_id, timeout)

        @sandcastle_skip_if(BACKEND != "gloo", "Only gloo backend supports timeouts")
        def test_barrier_timeout_full_group(self):
            timeout = timedelta(seconds=1)
            _, group_id, _ = self._init_full_group_test(timeout=timeout)
            if group_id is not None:
                self._test_barrier_timeout(group_id, timeout)

        # This test helper can only be used when using the Gloo or NCCL backend
        # **and** both the Gloo and NCCL backends are available.
        # See the @skip annotations below.
        def _test_group_override_backend(self, initializer):
            if BACKEND == "gloo":
                new_backend = "nccl"
            elif BACKEND == "nccl":
                new_backend = "gloo"
            elif BACKEND in DistTestCases.backend_feature["plugin"]:
                new_backend = "gloo"

            group, group_id, rank = initializer(backend=new_backend)
            if group_id is None:
                return

            if new_backend == "gloo":
                self.assertTrue(isinstance(group_id, dist.ProcessGroupGloo))
            if new_backend == "nccl":
                self.assertTrue(isinstance(group_id, dist.ProcessGroupNCCL))

            self.assertEqual(rank, group[dist.get_rank(group_id)])
            self.assertEqual(len(group), dist.get_world_size(group_id))

            # Pin device (so we avoid NCCL race conditions/deadlocks).
            group_rank = dist.get_rank(group_id)
            torch.cuda.set_device(group_rank)

            # Run broadcast of CUDA tensor (so it works for both Gloo and NCCL).
            tensor = _build_tensor(2, value=group_rank).cuda()
            dist.broadcast(tensor, src=group[0], group=group_id)
            self.assertEqual(_build_tensor(2, value=0), tensor.to("cpu"))

        @require_backend(DistTestCases.backend_feature["gpu"])
        @require_backends_available(DistTestCases.backend_feature["gpu"])
        @require_world_size(3)
        @skip_if_lt_x_gpu(2)
        def test_backend_group(self):
            self._test_group_override_backend(self._init_group_test)

        @require_backend(DistTestCases.backend_feature["gpu"])
        @require_backends_available(DistTestCases.backend_feature["gpu"])
        @skip_if_lt_x_gpu(3)
        def test_backend_full_group(self):
            self._test_group_override_backend(self._init_full_group_test)

        @sandcastle_skip_if(
            BACKEND not in DistTestCases.backend_feature["subgroup"],
            f"The {BACKEND} backend does not support creating subgroups on CUDA devices"
        )
        @require_world_size(4)
        @skip_if_lt_x_gpu(2)
        def test_new_subgroups(self):
            subgroup_size = 2
            cur_subgroup, subgroups = dist.new_subgroups(subgroup_size)

            world_size = dist.get_world_size()
            self.assertEqual(cur_subgroup.size(), subgroup_size)
            self.assertEqual(len(subgroups), world_size / subgroup_size)
            self.assertFalse(dist._rank_not_in_group(cur_subgroup))

            for subgroup in subgroups:
                dist.destroy_process_group(subgroup)

        @sandcastle_skip_if(
            BACKEND not in DistTestCases.backend_feature["subgroup"],
            f"The {BACKEND} backend does not support creating subgroups on CUDA devices"
        )
        @skip_if_no_gpu
        def test_new_subgroups_group_size_exceeds_world_size(self):
            with self.assertRaisesRegex(
                ValueError, "The arg 'group_size' must not exceed the world size"
            ):
                dist.new_subgroups(100)

        @sandcastle_skip_if(
            BACKEND not in DistTestCases.backend_feature["subgroup"],
            f"The {BACKEND} backend does not support creating subgroups on CUDA devices"
        )
        @require_world_size(4)
        @skip_if_lt_x_gpu(4)
        def test_new_subgroups_world_size_not_divisible_by_group_size(self):
            with self.assertRaisesRegex(
                ValueError, "The world size must be divisible by 'group_size'"
            ):
                dist.new_subgroups(3)

        @sandcastle_skip_if(
            BACKEND not in DistTestCases.backend_feature["subgroup"],
            f"The {BACKEND} backend does not support creating subgroups on CUDA devices"
        )
        @require_world_size(4)
        @skip_if_lt_x_gpu(4)
        def test_new_subgroups_by_enumeration(self):
            group, group_id, rank = self._init_global_test()
            rank_to_GPU = init_multigpu_helper(dist.get_world_size(), BACKEND)
            device_id = rank_to_GPU[rank][0]
            cur_subgroup, subgroups = dist.new_subgroups_by_enumeration(
                ranks_per_subgroup_list=[[0, 2], [1, 3]]
            )
            if device_id >= 4:
                self.assertIsNone(cur_subgroup)
            else:
                self.assertEqual(cur_subgroup.size(), 2)
                self.assertEqual(len(subgroups), 2)
                if device_id == 0 or device_id == 2:
                    self.assertEqual(cur_subgroup, subgroups[0])
                else:
                    self.assertEqual(cur_subgroup, subgroups[1])

            for subgroup in subgroups:
                dist.destroy_process_group(subgroup)

        @sandcastle_skip_if(
            BACKEND not in DistTestCases.backend_feature["subgroup"],
            f"The {BACKEND} backend does not support creating subgroups on CUDA devices"
        )
        @require_world_size(4)
        @skip_if_lt_x_gpu(4)
        def test_new_subgroups_by_enumeration_input_rank_exceeds_world_size(self):
            group, group_id, rank = self._init_global_test()
            rank_to_GPU = init_multigpu_helper(dist.get_world_size(), BACKEND)
            device_id = rank_to_GPU[rank][0]
            world_size = get_world_size(group_id)

            with self.assertRaisesRegex(
                RuntimeError,
                "The new group's rank should be within the the world_size set by init_process_group",
            ):
                dist.new_subgroups_by_enumeration(
                    ranks_per_subgroup_list=[[0, 1], [world_size, 2]]
                )

        @sandcastle_skip_if(
            BACKEND not in DistTestCases.backend_feature["subgroup"],
            f"The {BACKEND} backend does not support creating subgroups on CUDA devices"
        )
        @skip_if_no_gpu
        def test_new_subgroups_by_enumeration_negative_input_rank(self):
            group, group_id, rank = self._init_global_test()

            with self.assertRaisesRegex(
                RuntimeError,
                "The new group's rank should be within the the world_size set by init_process_group",
            ):
                dist.new_subgroups_by_enumeration(
                    ranks_per_subgroup_list=[[-1, -2], [-3, -4]]
                )

        @sandcastle_skip_if(
            BACKEND not in DistTestCases.backend_feature["subgroup"],
            f"The {BACKEND} backend does not support creating subgroups on CUDA devices"
        )
        @require_world_size(4)
        @skip_if_lt_x_gpu(4)
        def test_new_subgroups_overlap_not_allowed(self):
            with self.assertRaisesRegex(
                ValueError, "Rank 1 has appeared in both subgroup"
            ):
                dist.new_subgroups_by_enumeration(
                    ranks_per_subgroup_list=[[0], [1, 2], [1, 3]]
                )

        @sandcastle_skip_if(
            BACKEND not in DistTestCases.backend_feature["subgroup"],
            f"The {BACKEND} backend does not support creating subgroups on CUDA devices"
        )
        @skip_if_lt_x_gpu(2)
        def test_average_parameters(self):
            rank = dist.get_rank()
            rank_to_GPU = init_multigpu_helper(dist.get_world_size(), BACKEND)
            device_id = rank_to_GPU[rank][0]

            model = nn.Sequential(
                nn.Conv2d(3, 3, kernel_size=3, padding=1),
                nn.ReLU(),
                nn.Linear(1, 5, bias=False),
            ).cuda(device_id)
            # Test global model averaging
            for p in model.parameters():
                p.data = torch.ones_like(p.data)
            model_averaging_utils.average_parameters(
                params=model.parameters(), process_group=None
            )
            # Every element will be the same as the input.
            for p in model.parameters():
                self.assertEqual(p.data, torch.ones_like(p.data))

            # Test partial model averaging
            for p in model.parameters():
                p.data = torch.ones_like(p.data) * rank
            group_nccl = dist.new_group(ranks=[0, 1], backend="nccl")
            model_averaging_utils.average_parameters(
                params=model.parameters(), process_group=group_nccl
            )
            if not dist._rank_not_in_group(group_nccl):
                # Every element on device 0 or 1 should be the average of 0 and 1, i.e., 0.5.
                for p in model.parameters():
                    self.assertEqual(p.data, torch.ones_like(p.data) * 0.5)
            else:
                # Every element on device not in the subgroup should remain the same.
                for p in model.parameters():
                    self.assertEqual(p.data, torch.ones_like(p.data) * rank)

        @sandcastle_skip_if(
            BACKEND not in DistTestCases.backend_feature["subgroup"],
            f"The {BACKEND} backend does not support creating subgroups on CUDA devices"
        )
        @skip_if_lt_x_gpu(2)
        def test_periodic_model_averager(self):
            rank = dist.get_rank()
            world_size = dist.get_world_size()
            rank_to_GPU = init_multigpu_helper(world_size, BACKEND)
            device_id = rank_to_GPU[rank][0]

            model = nn.Linear(1, 5, bias=False).cuda(device_id)
            param = next(model.parameters())
            tensor = torch.ones_like(param.data) * rank
            expected_avg_tensor = (
                torch.ones_like(param.data) * sum(range(world_size)) / world_size
            )
            period = 4
            for warmup_steps in [12, 13, 14, 15]:
                averager = averagers.PeriodicModelAverager(period=period, warmup_steps=warmup_steps)
                for step in range(0, 20):
                    # Reset the parameters at every step.
                    param.data = copy.deepcopy(tensor)
                    averager.average_parameters(model.parameters())
                    if step >= warmup_steps and (step - warmup_steps) % period == 0:
                        self.assertEqual(param.data, expected_avg_tensor)
                    else:
                        # No model averaging, so the parameters are not updated.
                        self.assertEqual(param.data, tensor)

        # NCCL Batch SEND RECV
        @skip_if_no_gpu
        @sandcastle_skip_if(BACKEND != "nccl", "NCCL Batch Send Recv Only")
        @requires_nccl_version((2, 7, 0), "Need NCCL 2.7+ for send/recv")
        def test_batch_isend_irecv_nccl(self):
            self._barrier()
            rank = dist.get_rank()
            world_size = dist.get_world_size()
            rank_to_GPU = init_multigpu_helper(world_size, BACKEND)
            device_id = rank_to_GPU[rank][0]
            torch.cuda.set_device(device_id)
            p2p_op_list = []

            for val in ["1", "0"]:
                os.environ["NCCL_BLOCKING_WAIT"] = val
                for src in range(0, world_size):
                    send_tensor = _build_tensor(rank + 1, device_id=device_id)
                    recv_tensor = _build_tensor(src + 1, value=-1, device_id=device_id)
                    recv_op = dist.P2POp(dist.irecv, recv_tensor, src)
                    p2p_op_list.append(recv_op)
                    send_op = dist.P2POp(dist.isend, send_tensor, src)
                    p2p_op_list.append(send_op)

                reqs = dist.batch_isend_irecv(p2p_op_list)
                for req in reqs:
                    req.wait()

            self._barrier()

        @skip_if_no_gpu
        @sandcastle_skip_if(BACKEND != "nccl", "NCCL Batch Send Recv Only")
        @requires_nccl_version((2, 7, 0), "Need NCCL 2.7+ for send/recv")
        def test_batch_isend_irecv_self_nccl(self):
            self._barrier()
            rank = dist.get_rank()
            rank_to_GPU = init_multigpu_helper(dist.get_world_size(), BACKEND)
            device_id = rank_to_GPU[rank][0]
            p2p_op_list = []

            if rank == 0:
                send_tensor = _build_tensor(rank + 1, device_id=device_id)
                recv_tensor = _build_tensor(rank + 1, value=-1, device_id=device_id)
                recv_op = dist.P2POp(dist.irecv, recv_tensor, 0)
                p2p_op_list.append(recv_op)
                send_op = dist.P2POp(dist.isend, send_tensor, 0)
                p2p_op_list.append(send_op)

                reqs = dist.batch_isend_irecv(p2p_op_list)
                for req in reqs:
                    req.wait()

            self._barrier()

        @skip_if_no_gpu
        @skip_if_small_worldsize
        @sandcastle_skip_if(BACKEND != "nccl", "NCCL Batch Send Recv Only")
        @requires_nccl_version((2, 7, 0), "Need NCCL 2.7+ for send/recv")
        def test_batch_isend_irecv_no_rank_zero_nccl(self):
            self._barrier()
            rank = dist.get_rank()
            rank_to_GPU = init_multigpu_helper(dist.get_world_size(), BACKEND)
            device_id = rank_to_GPU[rank][0]
            torch.cuda.set_device(device_id)
            p2p_op_list = []

            if rank == 1:
                peer = 2
            elif rank == 2:
                peer = 1

            if rank in [1, 2]:
                send_tensor = _build_tensor(rank + 1, device_id=device_id)
                recv_tensor = _build_tensor(peer + 1, value=-1, device_id=device_id)
                recv_op = dist.P2POp(dist.irecv, recv_tensor, peer)
                p2p_op_list.append(recv_op)
                send_op = dist.P2POp(dist.isend, send_tensor, peer)
                p2p_op_list.append(send_op)

                reqs = dist.batch_isend_irecv(p2p_op_list)
                for req in reqs:
                    req.wait()

            self._barrier()

        # GLOO Batch SEND RECV CPU
        @sandcastle_skip_if(BACKEND != "gloo", "GLOO Batch Send Recv CPU")
        def test_batch_isend_irecv_gloo(self):
            self._barrier()
            rank = dist.get_rank()
            p2p_op_list = []

            for src in range(0, dist.get_world_size()):
                if src == rank:
                    continue
                send_tensor = _build_tensor(rank + 1)
                recv_tensor = _build_tensor(src + 1, value=-1)
                recv_op = dist.P2POp(dist.irecv, recv_tensor, src)
                p2p_op_list.append(recv_op)
                send_op = dist.P2POp(dist.isend, send_tensor, src)
                p2p_op_list.append(send_op)

            reqs = dist.batch_isend_irecv(p2p_op_list)
            for req in reqs:
                req.wait()

            self._barrier()

        # GLOO Batch SEND RECV CPU with provided tags
        @sandcastle_skip_if(BACKEND != "gloo", "GLOO Batch Send Recv CPU")
        def test_batch_isend_irecv_gloo_tags(self):
            self._barrier()
            rank = dist.get_rank()
            p2p_op_list = []

            for src in range(0, dist.get_world_size()):
                if src == rank:
                    continue
                send_tensor = _build_tensor(rank + 1)
                recv_tensor = _build_tensor(src + 1, value=-1)
                recv_op = dist.P2POp(dist.irecv, recv_tensor, src, tag=src)
                p2p_op_list.append(recv_op)
                send_op = dist.P2POp(dist.isend, send_tensor, src, tag=rank)
                p2p_op_list.append(send_op)

            reqs = dist.batch_isend_irecv(p2p_op_list)
            for req in reqs:
                req.wait()

            self._barrier()

        # NCCL Batch SEND RECV Tensor Error
        @sandcastle_skip_if(BACKEND != "nccl", "NCCL Batch Send Recv Only")
        @requires_nccl_version((2, 7, 0), "Need NCCL 2.7+ for send/recv")
        def test_batch_isend_irecv_tensor_err(self):
            self._barrier()
            rank = dist.get_rank()
            if rank == 0:
                with self.assertRaisesRegex(
                    RuntimeError, "Tensors must be CUDA and dense"
                ):
                    send_tensor = _build_tensor(rank + 1)
                    send_op = dist.P2POp(dist.isend, send_tensor, 1)
                    dist.batch_isend_irecv([send_op])

        # NCCL Batch SEND RECV Op Error
        @sandcastle_skip_if(BACKEND != "nccl", "NCCL Batch Send Recv Only")
        @requires_nccl_version((2, 7, 0), "Need NCCL 2.7+ for send/recv")
        def test_batch_isend_irecv_op_err(self):
            self._barrier()
            rank = dist.get_rank()
            if rank == 0:
                rank_to_GPU = init_multigpu_helper(dist.get_world_size(), BACKEND)
                device_id = rank_to_GPU[rank][0]
                with self.assertRaisesRegex(RuntimeError, "^Invalid ``op``"):
                    send_tensor = _build_tensor(rank + 1, device_id=device_id)
                    send_op = dist.P2POp(dist.broadcast, send_tensor, 1)
                    dist.batch_isend_irecv([send_op])

        # NCCL Batch SEND RECV p2p_op_list Error
        @sandcastle_skip_if(BACKEND != "nccl", "NCCL Batch Send Recv Only")
        @requires_nccl_version((2, 7, 0), "Need NCCL 2.7+ for send/recv")
        def test_batch_isend_irecv_op_list_err(self):
            self._barrier()
            rank = dist.get_rank()
            if rank == 0:
                with self.assertRaisesRegex(RuntimeError, "^Invalid ``p2p_op_list``"):
                    dist.batch_isend_irecv([1, 2])

        # NCCL Batch SEND RECV Mixed Backend Error
        @sandcastle_skip_if(BACKEND != "nccl", "NCCL Batch Send Recv Only")
        @requires_nccl_version((2, 7, 0), "Need NCCL 2.7+ for send/recv")
        def test_batch_isend_irecv_mixed_backend_err(self):
            self._barrier()
            rank = dist.get_rank()
            rank_to_GPU = init_multigpu_helper(dist.get_world_size(), BACKEND)
            device_id = rank_to_GPU[rank][0]
            group_gloo = dist.new_group(ranks=[0, 1], backend="gloo")
            group_nccl = dist.new_group(ranks=[0, 1], backend="nccl")
            if rank == 0:
                with self.assertRaisesRegex(
                    RuntimeError, "All groups need to use the same backend"
                ):
                    send_tensor = _build_tensor(rank + 1)
                    send_op_gloo = dist.P2POp(dist.isend, send_tensor, 1, group_gloo)
                    send_op_nccl = dist.P2POp(dist.isend, send_tensor, 1, group_nccl)
                    dist.batch_isend_irecv([send_op_gloo, send_op_nccl])

        # NCCL SEND RECV
        @skip_if_no_gpu
        @sandcastle_skip_if(BACKEND != "nccl", "NCCL Send Recv Only")
        @requires_nccl_version((2, 7, 0), "Need NCCL 2.7+ for send/recv")
        def _test_send_recv_nccl(self, profiler_ctx=None):
            # TODO: now that nccl send/recv is supported, there does not seem to
            # be a need to have nccl send/recv be tested separately.
            rank = dist.get_rank()
            world_size = dist.get_world_size()
            rank_to_GPU = init_multigpu_helper(world_size, BACKEND)
            device_id = rank_to_GPU[rank][0]
            torch.cuda.set_device(device_id)

            tensor = _build_tensor(rank + 1, device_id=device_id)
            profiler_cls = profiler_ctx if profiler_ctx is not None else suppress()
            with profiler_cls as prof:
                for src in range(0, world_size):
                    if src == rank:
                        # Send mode
                        for dst in range(0, world_size):
                            if dst == rank:
                                continue
                            dist.send(tensor, dst)
                    else:
                        # Recv mode
                        expected_tensor = _build_tensor(src + 1)
                        output_tensor = _build_tensor(
                            src + 1, value=-1, device_id=device_id
                        )
                        dist.recv(output_tensor, src)
                        self.assertEqual(output_tensor, expected_tensor)

                self._barrier()

            if profiler_ctx is not None:
                backend = dist.get_backend()
                if backend in SEND_RECV_PROFILING_SUPPORTED_BACKENDS:
                    for event_name in [f"{backend}:send", f"{backend}:recv"]:
                        events = get_profiling_event(event_name, prof)
                        self.assertTrue(events)
                        # Event order is not deterministic, so simply assert their shape
                        # is found in the following list.
                        expected_shapes = [
                            [[rank + 1] * 3] for rank in range(dist.get_world_size())
                        ]
                        for event in events:
                            self.assertTrue(event.input_shapes in expected_shapes)

        @skip_if_no_gpu
        @sandcastle_skip_if(BACKEND != "nccl", "NCCL Send Recv Only")
        @requires_nccl_version((2, 7, 0), "Need NCCL 2.7+ for send/recv")
        def test_send_recv_nccl(self):
            self._test_send_recv_nccl()

        @skip_if_no_gpu
        @sandcastle_skip_if(BACKEND != "nccl", "NCCL Send Recv Only")
        @requires_nccl_version((2, 7, 0), "Need NCCL 2.7+ for send/recv")
        def test_send_recv_nccl_autograd_profiler(self):
            profiler_ctx = torch.autograd.profiler.profile(record_shapes=True)
            self._test_send_recv_nccl(profiler_ctx)

        @skip_if_no_gpu
        @sandcastle_skip_if(BACKEND != "nccl", "NCCL Send Recv Only")
        @requires_nccl_version((2, 7, 0), "Need NCCL 2.7+ for send/recv")
        @sandcastle_skip_if(IS_FBCODE, "Kineto in fbcode causes hang")
        @sandcastle_skip_if(
            IS_MACOS or IS_WINDOWS,
            "torch.profiler not enabled for mac/windows: https://github.com/pytorch/pytorch/pull/56124",
        )
        def test_send_recv_nccl_torch_profiler(self):
            profiler_ctx = torch.profiler.profile(
                activities=[
                    torch.profiler.ProfilerActivity.CPU,
                    torch.profiler.ProfilerActivity.CUDA,
                ],
                record_shapes=True,
            )
            self._test_send_recv_nccl(profiler_ctx)

        # SEND RECV
        def _test_send_recv(self, profiler_ctx):
            rank = dist.get_rank()
            send_size = rank + 1
            tensor = _build_tensor(send_size)
            ctx = profiler_ctx if profiler_ctx is not None else suppress()
            with ctx as prof:
                for src in range(0, dist.get_world_size()):
                    if src == rank:
                        # Send mode
                        for dst in range(0, dist.get_world_size()):
                            if dst == rank:
                                continue
                            dist.send(tensor, dst)
                    else:
                        # Recv mode
                        recv_size = src + 1
                        expected_tensor = _build_tensor(recv_size)
                        output_tensor = _build_tensor(recv_size, value=-1)
                        dist.recv(output_tensor, src)
                        self.assertEqual(output_tensor, expected_tensor)

            if profiler_ctx is not None:
                backend = dist.get_backend()
                if backend in SEND_RECV_PROFILING_SUPPORTED_BACKENDS:
                    for event_name in [f"{backend}:send", f"{backend}:recv"]:
                        events = get_profiling_event(event_name, prof)
                        # Each rank sends/recvs from all other ranks.
                        event_count = sum(e.count for e in events)
                        expected_event_count = dist.get_world_size() - 1
                        self.assertEqual(event_count, expected_event_count)
                        # Event order is not deterministic, so simply assert their shape
                        # is found in the following list.
                        expected_shapes = [
                            [[rank + 1] * 3] for rank in range(dist.get_world_size())
                        ]
                        for event in events:
                            self.assertTrue(event.is_async)
                            self.assertTrue(event.input_shapes in expected_shapes)

        @sandcastle_skip_if(
            BACKEND == "nccl", "Nccl send/recv tested by test_send_recv_nccl"
        )
        def test_send_recv(self):
            self._test_send_recv(profiler_ctx=None)

        @sandcastle_skip_if(
            BACKEND == "nccl", "NCCL send/recv tested by test_send_recv_nccl"
        )
        def test_send_recv_autograd_profiler(self):
            autograd_profiler_ctx = _create_autograd_profiler()
            self._test_send_recv(profiler_ctx=autograd_profiler_ctx)

        @sandcastle_skip_if(
            BACKEND == "nccl", "NCCL send/recv tested by test_send_recv_nccl"
        )
        @sandcastle_skip_if(IS_FBCODE, "Kineto in fbcode causes hang")
        @sandcastle_skip_if(
            IS_MACOS or IS_WINDOWS,
            "torch.profiler not enabled for mac/windows: https://github.com/pytorch/pytorch/pull/56124",
        )
        def test_send_recv_torch_profiler(self):
            torch_profiler_ctx = _create_torch_profiler()
            return self._test_send_recv(profiler_ctx=torch_profiler_ctx)

        # SEND RECV ANY SOURCE
        def _test_send_recv_any_source(self, profiler_ctx):
            rank = dist.get_rank()
            send_recv_size = 10
            tensor = _build_tensor(send_recv_size, value=rank)
            recv_ranks = list()
            irecv_ranks = list()

            ctx = profiler_ctx if profiler_ctx is not None else suppress()
            with ctx as prof:
                for dst in range(0, dist.get_world_size()):
                    if dst == rank:
                        # Recv mode
                        for dst in range(0, dist.get_world_size()):
                            if dst == rank:
                                continue

                            for recv in ["recv", "irecv"]:
                                output_tensor = _build_tensor(send_recv_size, value=-1)

                                if recv == "recv":
                                    sender = dist.recv(output_tensor)
                                    recv_ranks.append(sender)
                                elif recv == "irecv":
                                    work = dist.irecv(output_tensor)
                                    work.wait()
                                    sender = work._source_rank()
                                    irecv_ranks.append(sender)

                                # Assert the scalar value "sender" that should be
                                # equal to the rank of the sender is equal to all
                                # values in the received tensor.
                                self.assertTrue(output_tensor.eq(sender).all())
                    else:
                        # Send mode
                        dist.send(tensor, dst)  # recv
                        dist.send(tensor, dst)  # irecv

            if profiler_ctx is not None:
                backend = dist.get_backend()
                if backend in SEND_RECV_PROFILING_SUPPORTED_BACKENDS:
                    for event_name in [f"{backend}:send", f"{backend}:recvAnySource"]:
                        events = get_profiling_event(event_name, prof)
                        # Each rank sends/recvs from other rank twice.
                        self.assertEqual(
                            sum(event.count for event in events),
                            2 * (dist.get_world_size() - 1),
                        )
                        for event in events:
                            self.assertTrue(event.is_async)
                            self.assertEqual(event.input_shapes, [[send_recv_size] * 3])

                # Each rank would have 2 * (world_size - 1) sends, verify that
                # globally we receive the same amount on the other end.
                recv_ranks_tensor = torch.cat(
                    (torch.tensor(recv_ranks), torch.tensor(irecv_ranks)), 0
                )
                global_recv_ranks = [
                    torch.empty_like(recv_ranks_tensor)
                    for _ in range(dist.get_world_size())
                ]
                dist.all_gather(global_recv_ranks, recv_ranks_tensor)
                global_recv_ranks_list = []
                for tensor in global_recv_ranks:
                    global_recv_ranks_list += tensor.tolist()

                from itertools import groupby

                global_recv_ranks_list.sort()
                frequency = [
                    len(list(group)) for key, group in groupby(global_recv_ranks_list)
                ]
                self.assertEqual(dist.get_world_size(), len(frequency))
                self.assertEqual(
                    [2 * (dist.get_world_size() - 1)] * dist.get_world_size(), frequency
                )
                self._barrier()

        @sandcastle_skip_if(
            BACKEND in DistTestCases.skip_collective["sendrecv anysource"], f"{BACKEND} does not support send/recv from any source"
        )
        def test_send_recv_any_source(self):
            self._test_send_recv_any_source(profiler_ctx=None)

        @sandcastle_skip_if(
            BACKEND in DistTestCases.skip_collective["sendrecv anysource"], f"{BACKEND} does not support send/recv from any source"
        )
        def test_send_recv_any_source_autograd_profiler(self):
            autograd_profiler_ctx = _create_autograd_profiler()
            self._test_send_recv_any_source(profiler_ctx=autograd_profiler_ctx)

        @sandcastle_skip_if(
            BACKEND in DistTestCases.skip_collective["sendrecv anysource"], f"{BACKEND} does not support send/recv from any source"
        )
        @sandcastle_skip_if(IS_FBCODE, "Kineto in fbcode code causes hang")
        @sandcastle_skip_if(
            IS_MACOS or IS_WINDOWS,
            "torch.profiler not enabled for mac/windows: https://github.com/pytorch/pytorch/pull/56124",
        )
        def test_send_recv_any_source_torch_profiler(self):
            torch_profiler_ctx = _create_torch_profiler()
            return self._test_send_recv_any_source(profiler_ctx=torch_profiler_ctx)

        # SEND RECV WITH TAG
        def _test_send_recv_with_tag(self, profiler_ctx):
            rank = dist.get_rank()
            world_size = dist.get_world_size()
            send_recv_size = 10
            tensor = _build_tensor(send_recv_size, value=rank)
            ctx = profiler_ctx if profiler_ctx is not None else suppress()
            with ctx as prof:
                for dst in range(0, world_size):
                    if dst == rank:
                        # Recv mode
                        for src in range(0, world_size):
                            if src == rank:
                                continue
                            output_tensor = _build_tensor(send_recv_size, value=-1)
                            dist.recv(output_tensor, src, tag=src)
                            self.assertTrue(output_tensor.eq(src).all())
                    else:
                        # Send mode
                        dist.send(tensor, dst, tag=rank)

            if profiler_ctx is not None:
                backend = dist.get_backend()
                if backend in SEND_RECV_PROFILING_SUPPORTED_BACKENDS:
                    for event_name in [f"{backend}:send", f"{backend}:recv"]:
                        events = get_profiling_event(event_name, prof)
                        # Each rank sends/recvs from all other ranks
                        event_count = sum(e.count for e in events)
                        expected_event_count = dist.get_world_size() - 1
                        self.assertEqual(event_count, expected_event_count)
                        for event in events:
                            self.assertTrue(event.is_async)
                            self.assertEqual(event.name, event_name)
                            self.assertEqual(event.input_shapes, [[send_recv_size] * 3])

        @sandcastle_skip_if(
            BACKEND == "nccl", "NCCL send/recv tested by test_send_recv_nccl"
        )
        def test_send_recv_with_tag(self):
            self._test_send_recv_with_tag(profiler_ctx=None)

        @sandcastle_skip_if(
            BACKEND == "nccl", "NCCL send/recv tested by test_send_recv_nccl"
        )
        def test_send_recv_with_tag_autograd_profiler(self):
            autograd_profiler_ctx = _create_autograd_profiler()
            return self._test_send_recv_with_tag(profiler_ctx=autograd_profiler_ctx)

        @sandcastle_skip_if(
            BACKEND == "nccl", "NCCL send/recv tested by test_send_recv_nccl"
        )
        @sandcastle_skip_if(IS_FBCODE, "Kineto in fbcode code causes hang")
        @sandcastle_skip_if(
            IS_MACOS or IS_WINDOWS,
            "torch.profiler not enabled for mac/windows: https://github.com/pytorch/pytorch/pull/56124",
        )
        def test_send_recv_with_tag_torch_profiler(self):
            torch_profiler_ctx = _create_torch_profiler()
            return self._test_send_recv_with_tag(profiler_ctx=torch_profiler_ctx)

        # ISEND
        def _test_isend(self, profiler_ctx):
            rank = dist.get_rank()
            world_size = dist.get_world_size()
            ctx = profiler_ctx if profiler_ctx is not None else suppress()
            with ctx as prof:
                if rank == 0:
                    requests = [
                        dist.isend(_build_tensor(dest, 10), dest)
                        for dest in range(1, world_size)
                    ]
                    for request in requests:
                        request.wait()
                        self.assertTrue(request.is_completed())
                else:
                    tensor = _build_tensor(rank, -1)
                    dist.recv(tensor, 0)
                    self.assertEqual(tensor, _build_tensor(rank, 10))

                self._barrier()

            if profiler_ctx is not None:
                backend = dist.get_backend()
                if backend in SEND_RECV_PROFILING_SUPPORTED_BACKENDS:
                    expected_event_name = (
                        f"{backend}:send" if rank == 0 else f"{backend}:recv"
                    )
                    events = get_profiling_event(expected_event_name, prof)
                    event_count = sum(e.count for e in events)
                    expected_count = dist.get_world_size() - 1 if rank == 0 else 1
                    self.assertEqual(expected_count, event_count)
                    # Event ordering is not guaranteed, so simply ensure the shapes are
                    # found in the following map.
                    expected_shapes = {
                        r: [[r] * 3] for r in range(1, dist.get_world_size())
                    }
                    for event in events:
                        self.assertTrue(event.is_async)
                        self.assertEqual(event.name, expected_event_name)
                        if rank == 0:
                            self.assertTrue(
                                event.input_shapes in expected_shapes.values()
                            )
                        else:
                            self.assertEqual(event.input_shapes, expected_shapes[rank])

        @sandcastle_skip_if(BACKEND == "nccl", "Nccl does not support isend")
        def test_isend(self):
            self._test_isend(profiler_ctx=None)

        @sandcastle_skip_if(BACKEND == "nccl", "Nccl does not support isend")
        def test_isend_autograd_profiler(self):
            autograd_profiler_ctx = _create_autograd_profiler()
            self._test_isend(profiler_ctx=autograd_profiler_ctx)

        @sandcastle_skip_if(BACKEND == "nccl", "Nccl does not support isend")
        @sandcastle_skip_if(IS_FBCODE, "Kineto in fbcode code causes hang")
        @sandcastle_skip_if(
            IS_MACOS or IS_WINDOWS,
            "torch.profiler not enabled for mac/windows: https://github.com/pytorch/pytorch/pull/56124",
        )
        def test_isend_torch_profiler(self):
            torch_profiler_ctx = _create_torch_profiler()
            self._test_isend(profiler_ctx=torch_profiler_ctx)

        # IRECV
        @sandcastle_skip_if(BACKEND == "nccl", "Nccl does not support irecv")
        def test_irecv(self):
            rank = dist.get_rank()
            world_size = dist.get_world_size()

            if rank == 0:
                expected_tensors = [
                    _build_tensor(src, -1) for src in range(1, world_size)
                ]
                requests = [
                    dist.irecv(expected_tensors[src - 1], src)
                    for src in range(1, world_size)
                ]

                for src in range(1, world_size):
                    requests[src - 1].wait()
                    self.assertTrue(requests[src - 1].is_completed())
                    self.assertEqual(expected_tensors[src - 1], _build_tensor(src, 10))
            else:
                tensor = _build_tensor(rank, 10)
                dist.send(tensor, 0)

            self._barrier()

        # BROADCAST
        def _test_broadcast_helper(
            self,
            group,
            group_id,
            rank,
            cuda=False,
            rank_to_GPU=None,
            with_options=False,
        ):
            for dtype, value, requires_cuda in [
                (torch.float, -1e-10, False),
                (torch.double, -1e-100, False),
                (torch.half, -0.1, True),
                (torch.int8, -2, False),
                (torch.uint8, 129, False),
                (torch.int, -1e5, False),
                (torch.long, -1e15, False),
            ]:
                if requires_cuda and not cuda:
                    continue
                for src in group:
                    expected_tensor = _build_tensor(src + 1, value, dtype)
                    if cuda:
                        expected_tensor = expected_tensor.cuda(rank_to_GPU[rank][0])
                    if rank == src:
                        if with_options:
                            opts = dist.BroadcastOptions()
                            opts.rootTensor = 0
                            opts.rootRank = src
                            self.call_dist_op(
                                ":broadcast",
                                True,
                                group_id.broadcast,
                                [expected_tensor],
                                opts,
                            )
                        else:
                            self.call_dist_op(
                                ":broadcast",
                                False,
                                dist.broadcast,
                                expected_tensor,
                                src,
                                group_id,
                            )
                    else:
                        tensor = _build_tensor(src + 1, -1, dtype)
                        if cuda:
                            tensor = tensor.cuda(rank_to_GPU[rank][0])
                        if with_options:
                            opts = dist.BroadcastOptions()
                            opts.rootTensor = 0
                            opts.rootRank = src
                            self.call_dist_op(
                                ":broadcast", True, group_id.broadcast, [tensor], opts
                            )
                        else:
                            self.call_dist_op(
                                ":broadcast",
                                False,
                                dist.broadcast,
                                tensor,
                                src,
                                group_id,
                            )
                        self.assertEqual(tensor.size(), expected_tensor.size())
                        self.assertEqual(
                            tensor.ne(expected_tensor).max(), torch.tensor(False)
                        )

            self._barrier()

        @sandcastle_skip_if(BACKEND == "nccl", "Nccl does not support CPU tensors")
        def test_broadcast(self):
            group, group_id, rank = self._init_global_test()
            self._test_broadcast_helper(group, group_id, rank)

        @sandcastle_skip_if(
            BACKEND != "gloo" and BACKEND != "nccl",
            "Only Gloo and Nccl backend supports CUDA allReduce",
        )
        @skip_if_no_gpu
        def test_broadcast_cuda(self):
            group, group_id, rank = self._init_global_test()
            rank_to_GPU = init_multigpu_helper(dist.get_world_size(), BACKEND)
            device_id = rank_to_GPU[rank][0]
            torch.cuda.set_device(device_id)
            self._test_broadcast_helper(group, group_id, rank, True, rank_to_GPU)

        @skip_if_small_worldsize
        @sandcastle_skip_if(BACKEND == "nccl", "Nccl does not support CPU tensors")
        def test_broadcast_group(self):
            group, group_id, rank = self._init_group_test()
            self._test_broadcast_helper(group, group_id, rank)

        @sandcastle_skip_if(BACKEND == "nccl", "Nccl does not support CPU tensors")
        def test_broadcast_full_group(self):
            group, group_id, rank = self._init_full_group_test()
            self._test_broadcast_helper(group, group_id, rank)

        @sandcastle_skip_if(
            BACKEND != "nccl",
            "Only NCCL backend supports high priority stream",
        )
        @skip_if_no_gpu
        def test_nccl_high_priority_stream(self):
            group, _, rank = self._init_global_test()
            rank_to_GPU = init_multigpu_helper(dist.get_world_size(), BACKEND)
            device_id = rank_to_GPU[rank][0]
            torch.cuda.set_device(device_id)

            new_port = str(MASTER_PORT + 1)
            os.environ["MASTER_PORT"] = new_port
            gen_iterator = dist.rendezvous("env://", rank, dist.get_world_size())
            store, rank, size = next(gen_iterator)
            store = dist.PrefixStore(new_port, store)

            opts = dist.ProcessGroupNCCL.Options()
            opts.is_high_priority_stream = False
            group_id = dist.ProcessGroupNCCL(store, rank, size, opts)

            self._test_broadcast_helper(group, group_id, rank, True, rank_to_GPU, True)

        # REDUCE
        def _test_reduce_helper(
            self,
            group,
            group_id,
            rank,
            op,
            master_value,
            worker_value,
            expected_value,
            cuda=False,
            rank_to_GPU=None,
        ):
            for src in group:
                tensor = _build_tensor(src + 1).fill_(
                    master_value if rank == src else worker_value
                )
                if cuda:
                    tensor = tensor.cuda(rank_to_GPU[rank][0])
                self.call_dist_op(
                    ":reduce",
                    False,
                    dist.reduce,
                    tensor,
                    src,
                    op,
                    group_id,
                    tensor_shapes=[tensor.shape],
                )
                if rank == src:
                    self.assertEqual(tensor, _build_tensor(src + 1, expected_value))

            self._barrier()

        @sandcastle_skip_if(BACKEND == "nccl", "Nccl does not support CPU tensors")
        @sandcastle_skip_if(BACKEND in DistTestCases.skip_collective["reduce"], f"{BACKEND} does not support reduce")
        def test_reduce_sum(self):
            group, group_id, rank = self._init_global_test()
            self._test_reduce_helper(
                group,
                group_id,
                rank,
                dist.ReduceOp.SUM,
                2,
                10,
                2 + (10 * (len(group) - 1)),
            )

        @sandcastle_skip_if(BACKEND != "nccl", "Only Nccl supports CUDA reduce")
        @sandcastle_skip_if(BACKEND in DistTestCases.skip_collective["reduce"], f"{BACKEND} does not support reduce")
        @skip_if_no_gpu
        def test_reduce_sum_cuda(self):
            group, group_id, rank = self._init_global_test()
            rank_to_GPU = init_multigpu_helper(dist.get_world_size(), BACKEND)
            device_id = rank_to_GPU[rank][0]
            torch.cuda.set_device(device_id)
            self._test_reduce_helper(
                group,
                group_id,
                rank,
                dist.ReduceOp.SUM,
                2,
                10,
                2 + 10 * (len(group) - 1),
                True,
                rank_to_GPU,
            )

        @sandcastle_skip_if(BACKEND == "nccl", "Nccl does not support CPU tensors")
        @sandcastle_skip_if(BACKEND in DistTestCases.skip_collective["reduce"], f"{BACKEND} does not support reduce")
        def test_reduce_product(self):
            group, group_id, rank = self._init_global_test()
            self._test_reduce_helper(
                group,
                group_id,
                rank,
                dist.ReduceOp.PRODUCT,
                2,
                10,
                reduce((lambda x, y: x * y), [10] * (len(group) - 1), 2),
            )

        @sandcastle_skip_if(BACKEND == "nccl", "Nccl does not support CPU tensors")
        @sandcastle_skip_if(BACKEND in DistTestCases.skip_collective["reduce"], f"{BACKEND} does not support reduce")
        def test_reduce_min(self):
            group, group_id, rank = self._init_global_test()
            self._test_reduce_helper(
                group, group_id, rank, dist.ReduceOp.MIN, 1010, 1, 1
            )

        @sandcastle_skip_if(BACKEND == "nccl", "Nccl does not support CPU tensors")
        @sandcastle_skip_if(BACKEND in DistTestCases.skip_collective["reduce"], f"{BACKEND} does not support reduce")
        def test_reduce_max(self):
            group, group_id, rank = self._init_global_test()
            self._test_reduce_helper(
                group, group_id, rank, dist.ReduceOp.MAX, -1, 10, 10
            )

        @sandcastle_skip_if(BACKEND == "nccl", "Nccl does not support CPU tensors")
        @sandcastle_skip_if(BACKEND in DistTestCases.skip_collective["reduce"], f"{BACKEND} does not support reduce")
        @skip_if_small_worldsize
        def test_reduce_group_sum(self):
            group, group_id, rank = self._init_group_test()
            self._test_reduce_helper(
                group,
                group_id,
                rank,
                dist.ReduceOp.SUM,
                2,
                10,
                2 + (10 * (len(group) - 1)),
            )

        @sandcastle_skip_if(BACKEND == "nccl", "Nccl does not support CPU tensors")
        @sandcastle_skip_if(BACKEND in DistTestCases.skip_collective["reduce"], f"{BACKEND} does not support reduce")
        @skip_if_small_worldsize
        def test_reduce_group_product(self):
            group, group_id, rank = self._init_group_test()
            self._test_reduce_helper(
                group,
                group_id,
                rank,
                dist.ReduceOp.PRODUCT,
                2,
                10,
                reduce((lambda x, y: x * y), [10] * (len(group) - 1), 2),
            )

        @sandcastle_skip_if(BACKEND == "nccl", "Nccl does not support CPU tensors")
        @sandcastle_skip_if(BACKEND in DistTestCases.skip_collective["reduce"], f"{BACKEND} does not support reduce")
        @skip_if_small_worldsize
        def test_reduce_group_min(self):
            group, group_id, rank = self._init_group_test()
            self._test_reduce_helper(
                group, group_id, rank, dist.ReduceOp.MIN, 1010, 1, 1
            )

        @sandcastle_skip_if(BACKEND == "nccl", "Nccl does not support CPU tensors")
        @sandcastle_skip_if(BACKEND in DistTestCases.skip_collective["reduce"], f"{BACKEND} does not support reduce")
        @skip_if_small_worldsize
        def test_reduce_group_max(self):
            group, group_id, rank = self._init_group_test()
            self._test_reduce_helper(
                group, group_id, rank, dist.ReduceOp.MAX, -1, 10, 10
            )

        @sandcastle_skip_if(BACKEND == "nccl", "Nccl does not support CPU tensors")
        @sandcastle_skip_if(BACKEND in DistTestCases.skip_collective["reduce"], f"{BACKEND} does not support reduce")
        def test_reduce_full_group_sum(self):
            group, group_id, rank = self._init_full_group_test()
            self._test_reduce_helper(
                group,
                group_id,
                rank,
                dist.ReduceOp.SUM,
                2,
                10,
                2 + (10 * (len(group) - 1)),
            )

        @sandcastle_skip_if(BACKEND == "nccl", "Nccl does not support CPU tensors")
        @sandcastle_skip_if(BACKEND in DistTestCases.skip_collective["reduce"], f"{BACKEND} does not support reduce")
        def test_reduce_full_group_product(self):
            group, group_id, rank = self._init_full_group_test()
            self._test_reduce_helper(
                group,
                group_id,
                rank,
                dist.ReduceOp.PRODUCT,
                2,
                10,
                reduce((lambda x, y: x * y), [10] * (len(group) - 1), 2),
            )

        @sandcastle_skip_if(BACKEND == "nccl", "Nccl does not support CPU tensors")
        @sandcastle_skip_if(BACKEND in DistTestCases.skip_collective["reduce"], f"{BACKEND} does not support reduce")
        def test_reduce_full_group_min(self):
            group, group_id, rank = self._init_full_group_test()
            self._test_reduce_helper(
                group, group_id, rank, dist.ReduceOp.MIN, 1010, 1, 1
            )

        @sandcastle_skip_if(BACKEND == "nccl", "Nccl does not support CPU tensors")
        @sandcastle_skip_if(BACKEND in DistTestCases.skip_collective["reduce"], f"{BACKEND} does not support reduce")
        def test_reduce_full_group_max(self):
            group, group_id, rank = self._init_full_group_test()
            self._test_reduce_helper(
                group, group_id, rank, dist.ReduceOp.MAX, -1, 10, 10
            )

        # REDUCE TWICE
        def _test_reduce_twice_helper(
            self,
            group,
            group_id,
            rank,
            op,
            master_value,
            worker_value,
            expected_value,
            cuda=False,
            rank_to_GPU=None,
        ):
            for src in group:
                tensors = [
                    _build_tensor(src + 1).fill_(
                        master_value if rank == src else worker_value
                    )
                    for i in range(2)
                ]
                if cuda:
                    for i in range(2):
                        tensors[i] = tensors[i].cuda(rank_to_GPU[rank][0])
                self.call_dist_op(
                    ":reduce",
                    False,
                    dist.reduce,
                    tensors[0],
                    src,
                    op,
                    group_id,
                    secondary_op_call=lambda: dist.reduce(
                        tensors[1], src, op, group_id
                    ),
                    tensor_shapes=[tensors[0].shape],
                )
                if rank == src:
                    for tensor in tensors:
                        self.assertEqual(tensor, _build_tensor(src + 1, expected_value))

            self._barrier()

        @sandcastle_skip_if(BACKEND == "nccl", "Nccl does not support CPU tensors")
        @sandcastle_skip_if(BACKEND in DistTestCases.skip_collective["reduce"], f"{BACKEND} does not support reduce")
        def test_reduce_sum_twice(self):
            group, group_id, rank = self._init_global_test()
            self._test_reduce_twice_helper(
                group,
                group_id,
                rank,
                dist.ReduceOp.SUM,
                2,
                10,
                2 + (10 * (len(group) - 1)),
            )

        @sandcastle_skip_if(BACKEND != "nccl", "Only Nccl supports CUDA reduce")
        @sandcastle_skip_if(BACKEND in DistTestCases.skip_collective["reduce"], f"{BACKEND} does not support reduce")
        @skip_if_no_gpu
        def test_reduce_sum_cuda_twice(self):
            group, group_id, rank = self._init_global_test()
            rank_to_GPU = init_multigpu_helper(dist.get_world_size(), BACKEND)
            device_id = rank_to_GPU[rank][0]
            torch.cuda.set_device(device_id)
            self._test_reduce_twice_helper(
                group,
                group_id,
                rank,
                dist.ReduceOp.SUM,
                2,
                10,
                2 + 10 * (len(group) - 1),
                True,
                rank_to_GPU,
            )

        @skip_if_no_gpu
        @require_backend(DistTestCases.backend_feature["gpu"])
        def test_all_reduce_result_cuda(self):
            group, group_id, rank = self._init_global_test()
            rank_to_GPU = init_multigpu_helper(dist.get_world_size(), BACKEND)
            for src in group:
                if rank == src:
                    tensor = _build_tensor(src + 1, 2)
                else:
                    tensor = _build_tensor(src + 1, 10)
                tensor = tensor.cuda(rank_to_GPU[rank][0])

                opts = AllreduceOptions()
                opts.reduceOp = dist.ReduceOp.SUM

                if group_id == GroupMember.WORLD:
                    work = _get_default_group().allreduce([tensor], opts)
                else:
                    work = group_id.allreduce([tensor], opts)

                if BACKEND == "gloo":
                    # Calling result right the work is finished should throw exception.
                    # Here we have a race condition, we may not assume the work is not
                    # finished by the time we run next lines.
                    try:
                        with self.assertRaisesRegex(
                            RuntimeError,
                            "Work needs to be completed before calling result",
                        ):
                            work.result()
                    except AssertionError:
                        # Exception was not raised, ensure is_completed()
                        self.assertTrue(work.is_completed())

                    work.wait()
                    result = work.result()
                else:
                    # In case of NCCL we should be able to retrieve pointer to the result
                    # even before work is finished.
                    result = work.result()
                    work.wait()

                expected_value = 2 + (10 * (len(group) - 1))
                self.assertEqual(result, [_build_tensor(src + 1, expected_value)])
            self._barrier()

        def call_dist_op(
            self,
            profiling_title_postfix,
            is_async,
            op,
            *args,
            expect_event=True,
            secondary_op_call=None,
            profile_cuda=False,
            tensor_shapes=None,
            **kwargs,
        ):
            op_calls = [lambda: op(*args, **kwargs)]
            if secondary_op_call is not None:
                op_calls.append(secondary_op_call)

            autograd_profiler_ctx = torch.autograd.profiler.profile(
                use_cuda=profile_cuda, record_shapes=True
            )

            # TODO: move this test to use torch.profiler once kineto issues are
            # fixed internally.
            with autograd_profiler_ctx as prof:
                works = [op_call() for op_call in op_calls]
                if is_async:
                    for work in works:
                        work.wait()

            if expect_event and dist.get_backend() in PROFILING_SUPPORTED_BACKENDS:
                events = get_profiling_event(
                    profiling_title_postfix, autograd_profiler_ctx
                )
                # DETAIL debug mode can use a pg wrapper that issues more collectives
                # under the hood
                if dist._get_debug_mode() != dist._DistributedDebugLevel.DETAIL:
                    self.assertEqual(len(events), len(op_calls))
                for e in events:
                    self.assertTrue(e.is_async)
                    self.assertEqual(e.count, 1)
                    self.assertGreaterEqual(e.cpu_time, 0)
                    # Verify tensor shapes if given
                    # DETAIL debug mode can use a pg wrapper that issues more collectives
                    # under the hood
                    if (
                        tensor_shapes is not None
                        and dist._get_debug_mode() != dist._DistributedDebugLevel.DETAIL
                    ):
                        self.assertEqual(
                            e.input_shapes,
                            tensor_shapes,
                            f"event shape: {e.input_shapes} vs tensor {tensor_shapes}",
                        )

        # ALL REDUCE
        def _test_all_reduce_helper(
            self,
            group,
            group_id,
            rank,
            op,
            master_value,
            worker_value,
            expected_value,
            cuda=False,
            rank_to_GPU=None,
            dtype=torch.float,
            async_op=False,
        ):
            for src in group:
                curr_value = master_value if rank == src else worker_value

                tensor = _build_tensor(src + 1, dtype=dtype).fill_(curr_value)
                if cuda:
                    tensor = tensor.cuda(rank_to_GPU[rank][0])
                if tensor.dtype == torch.complex64:
                    tensor_shapes = [torch.view_as_real(tensor).shape]
                else:
                    tensor_shapes = [tensor.shape]
                self.call_dist_op(
                    ":all_reduce",
                    async_op,
                    dist.all_reduce,
                    tensor,
                    op,
                    group_id,
                    async_op=async_op,
                    tensor_shapes=tensor_shapes,
                )
                # Currently, only Gloo backend has profiling tested with CUDA enabled.
                # Only run cuda profiling test for one rank to speed up since
                # running with different src_rank does not affect the correctness.
                if (
                    src == 0
                    and cuda
                    and dist.get_backend() in CUDA_PROFILING_SUPPORTED_BACKENDS
                ):
                    self.call_dist_op(
                        ":all_reduce",
                        async_op,
                        dist.all_reduce,
                        tensor,
                        op,
                        group_id,
                        async_op=async_op,
                        profile_cuda=True,
                        tensor_shapes=tensor_shapes,
                    )

            self._barrier()

        @sandcastle_skip_if(BACKEND == "nccl", "Nccl does not support CPU tensors")
        def test_all_reduce_sum(self):
            group, group_id, rank = self._init_global_test()
            self._test_all_reduce_helper(
                group,
                group_id,
                rank,
                dist.ReduceOp.SUM,
                2,
                10,
                2 + (10 * (len(group) - 1)),
            )

        @sandcastle_skip_if(BACKEND == "nccl", "Nccl does not support CPU tensors")
        def test_all_reduce_sum_async(self):
            group, group_id, rank = self._init_global_test()
            self._test_all_reduce_helper(
                group,
                group_id,
                rank,
                dist.ReduceOp.SUM,
                2,
                10,
                2 + (10 * (len(group) - 1)),
                async_op=True,
            )

        @sandcastle_skip_if(
            BACKEND != "gloo" and BACKEND != "nccl",
            "Only Gloo and NCCL backends will have CUDA allReduce tested",
        )
        @skip_if_no_gpu
        def test_all_reduce_sum_cuda(self):
            torch.cuda.set_device(self.rank)
            group, group_id, rank = self._init_global_test()
            rank_to_GPU = init_multigpu_helper(dist.get_world_size(), BACKEND)
            self._test_all_reduce_helper(
                group,
                group_id,
                rank,
                dist.ReduceOp.SUM,
                2,
                10,
                2 + (10 * (len(group) - 1)),
                True,
                rank_to_GPU,
            )

        @sandcastle_skip_if(
            BACKEND != "gloo" and BACKEND != "nccl",
            "Only Gloo and NCCL backends will have CUDA allReduce tested",
        )
        @skip_if_no_gpu
        def test_all_reduce_sum_cuda_async(self):
            torch.cuda.set_device(self.rank)
            group, group_id, rank = self._init_global_test()
            rank_to_GPU = init_multigpu_helper(dist.get_world_size(), BACKEND)
            self._test_all_reduce_helper(
                group,
                group_id,
                rank,
                dist.ReduceOp.SUM,
                2,
                10,
                2 + (10 * (len(group) - 1)),
                True,
                rank_to_GPU,
                async_op=True,
            )

        @sandcastle_skip_if(BACKEND == "nccl", "Nccl does not support CPU tensors")
        def test_all_reduce_sum_complex(self):
            group, group_id, rank = self._init_global_test()
            self._test_all_reduce_helper(
                group,
                group_id,
                rank,
                dist.ReduceOp.SUM,
                complex(2, 3),
                complex(10, 11),
                complex(2, 3) + (complex(10, 11) * (len(group) - 1)),
                dtype=torch.cfloat,
            )

        @sandcastle_skip_if(BACKEND == "nccl", "Nccl does not support CPU tensors")
        def test_all_reduce_complex_unsupported_ops(self):
            unsupported_ops = [
                dist.ReduceOp.MAX,
                dist.ReduceOp.MIN,
                dist.ReduceOp.PRODUCT,
                dist.ReduceOp.BAND,
                dist.ReduceOp.BOR,
                dist.ReduceOp.BXOR,
            ]
            group, group_id, rank = self._init_global_test()
            for unsupported_op in unsupported_ops:
                with self.assertRaisesRegex(
                    RuntimeError, "all_reduce does not support"
                ):
                    dist.all_reduce(
                        _build_tensor(1, dtype=torch.cfloat), unsupported_op, group_id
                    )

        @sandcastle_skip_if(
            BACKEND != "gloo" and BACKEND != "nccl",
            "Only Gloo and NCCL backends will have CUDA allReduce tested",
        )
        @skip_if_no_gpu
        def test_all_reduce_sum_cuda_complex(self):
            torch.cuda.set_device(self.rank)
            group, group_id, rank = self._init_global_test()
            rank_to_GPU = init_multigpu_helper(dist.get_world_size(), BACKEND)
            self._test_all_reduce_helper(
                group,
                group_id,
                rank,
                dist.ReduceOp.SUM,
                complex(2, 3),
                complex(10, 11),
                complex(2, 3) + (complex(10, 11) * (len(group) - 1)),
                True,
                rank_to_GPU,
                dtype=torch.cfloat,
            )

        @sandcastle_skip_if(BACKEND == "nccl", "Nccl does not support CPU tensors")
        def test_all_reduce_product(self):
            group, group_id, rank = self._init_global_test()
            self._test_all_reduce_helper(
                group,
                group_id,
                rank,
                dist.ReduceOp.PRODUCT,
                2,
                10,
                reduce((lambda x, y: x * y), [10] * (len(group) - 1), 2),
            )

        @sandcastle_skip_if(BACKEND == "nccl", "Nccl does not support CPU tensors")
        def test_all_reduce_min(self):
            group, group_id, rank = self._init_global_test()
            self._test_all_reduce_helper(
                group, group_id, rank, dist.ReduceOp.MIN, 1010, 1, 1
            )

        @sandcastle_skip_if(BACKEND == "nccl", "Nccl does not support CPU tensors")
        def test_all_reduce_max(self):
            group, group_id, rank = self._init_global_test()
            self._test_all_reduce_helper(
                group, group_id, rank, dist.ReduceOp.MAX, -1, 10, 10
            )

        @skip_if_small_worldsize
        @sandcastle_skip_if(BACKEND == "nccl", "Nccl does not support CPU tensors")
        def test_all_reduce_group_sum(self):
            group, group_id, rank = self._init_group_test()
            self._test_all_reduce_helper(
                group,
                group_id,
                rank,
                dist.ReduceOp.SUM,
                2,
                10,
                2 + (10 * (len(group) - 1)),
            )

        @skip_if_small_worldsize
        @sandcastle_skip_if(BACKEND == "nccl", "Nccl does not support CPU tensors")
        def test_all_reduce_group_product(self):
            group, group_id, rank = self._init_group_test()
            self._test_all_reduce_helper(
                group,
                group_id,
                rank,
                dist.ReduceOp.PRODUCT,
                2,
                10,
                reduce((lambda x, y: x * y), [10] * (len(group) - 1), 2),
            )

        @skip_if_small_worldsize
        @sandcastle_skip_if(BACKEND == "nccl", "Nccl does not support CPU tensors")
        def test_all_reduce_group_min(self):
            group, group_id, rank = self._init_group_test()
            self._test_all_reduce_helper(
                group, group_id, rank, dist.ReduceOp.MIN, 1010, 1, 1
            )

        @skip_if_small_worldsize
        @sandcastle_skip_if(BACKEND == "nccl", "Nccl does not support CPU tensors")
        def test_all_reduce_group_max(self):
            group, group_id, rank = self._init_group_test()
            self._test_all_reduce_helper(
                group, group_id, rank, dist.ReduceOp.MAX, -1, 10, 10
            )

        @sandcastle_skip_if(BACKEND == "nccl", "Nccl does not support CPU tensors")
        def test_all_reduce_full_group_sum(self):
            group, group_id, rank = self._init_full_group_test()
            self._test_all_reduce_helper(
                group,
                group_id,
                rank,
                dist.ReduceOp.SUM,
                2,
                10,
                2 + (10 * (len(group) - 1)),
            )

        @sandcastle_skip_if(BACKEND == "nccl", "Nccl does not support CPU tensors")
        def test_all_reduce_full_group_product(self):
            group, group_id, rank = self._init_full_group_test()
            self._test_all_reduce_helper(
                group,
                group_id,
                rank,
                dist.ReduceOp.PRODUCT,
                2,
                10,
                reduce((lambda x, y: x * y), [10] * (len(group) - 1), 2),
            )

        @sandcastle_skip_if(BACKEND == "nccl", "Nccl does not support CPU tensors")
        def test_all_reduce_full_group_min(self):
            group, group_id, rank = self._init_full_group_test()
            self._test_all_reduce_helper(
                group, group_id, rank, dist.ReduceOp.MIN, 1010, 1, 1
            )

        @sandcastle_skip_if(BACKEND == "nccl", "Nccl does not support CPU tensors")
        def test_all_reduce_full_group_max(self):
            group, group_id, rank = self._init_full_group_test()
            self._test_all_reduce_helper(
                group, group_id, rank, dist.ReduceOp.MAX, -1, 10, 10
            )

        # SPARSE ALL REDUCE
        def _test_sparse_all_reduce_sum(self, fn):
            group, group_id, rank = self._init_global_test()

            tests = simple_sparse_reduce_tests(
                rank, dist.get_world_size(), num_inputs=1
            )
            for (inputs, outputs) in tests:
                tensors = [fn(input) for input in inputs]
                dist.all_reduce(tensors[0], dist.ReduceOp.SUM, group_id)
                self.assertEqual(tensors[0], outputs[0])

        @sandcastle_skip_if(
            BACKEND != "gloo", "Only Gloo backend support sparse all reduce"
        )
        def test_sparse_all_reduce_sum(self):
            self._test_sparse_all_reduce_sum(lambda t: t)

        @sandcastle_skip_if(
            BACKEND != "gloo", "Only Gloo backend support sparse all reduce"
        )
        @skip_if_no_gpu
        def test_sparse_all_reduce_sum_cuda(self):
            self._test_sparse_all_reduce_sum(lambda t: t.clone().cuda())

        # ALL REDUCE - COALESCED
        @staticmethod
        def _all_reduce_coalesced_sum_test_cases(group_size):
            return (
                [2, 3, complex(2, 3)],
                [10, 11, complex(10, 11)],
                [
                    2 + 10 * (group_size - 1),
                    3 + 11 * (group_size - 1),
                    complex(2, 3) + complex(10, 11) * (group_size - 1),
                ],
                [torch.float, torch.float, torch.cfloat],
            )

        @staticmethod
        def _all_reduce_coalesced_product_test_cases(group_size):
            return (
                [1, 2],
                [3, 4],
                [1 * 3 ** (group_size - 1), 2 * 4 ** (group_size - 1)],
                [torch.float, torch.float],
            )

        @staticmethod
        def _all_reduce_coalesced_min_test_cases(group_size):
            return (
                [1, 4],
                [2, 3],
                [1, 3],
                [torch.float, torch.float],
            )

        @staticmethod
        def _all_reduce_coalesced_max_test_cases(group_size):
            return (
                [1, 4],
                [2, 3],
                [2, 4],
                [torch.float, torch.float],
            )

        @sandcastle_skip_if(BACKEND == "nccl", "Nccl does not support CPU tensors")
        def test_all_reduce_coalesced_max_complex_unsupported(self):
            group, group_id, rank = self._init_global_test()
            with self.assertRaisesRegex(RuntimeError, "all_reduce does not support"):
                dist.all_reduce_coalesced(
                    [_build_tensor(1, dtype=torch.cfloat)], dist.ReduceOp.MAX, group_id
                )

        def _test_all_reduce_coalesced_helper(
            self,
            group,
            group_id,
            rank,
            op,
            cuda=False,
            rank_to_GPU=None,
        ):
            test_case_func = {
                dist.ReduceOp.SUM: self._all_reduce_coalesced_sum_test_cases,
                dist.ReduceOp.PRODUCT: self._all_reduce_coalesced_product_test_cases,
                dist.ReduceOp.MIN: self._all_reduce_coalesced_min_test_cases,
                dist.ReduceOp.MAX: self._all_reduce_coalesced_max_test_cases,
            }[op]

            master_values, worker_values, expected_values, dtypes = test_case_func(
                len(group)
            )

            for src in group:
                curr_values = master_values if rank == src else worker_values
                tensors = [
                    _build_tensor(src + 1, val, dtype=dtype)
                    for dtype, val in zip(dtypes, curr_values)
                ]
                if cuda:
                    tensors = [t.cuda(rank_to_GPU[rank][0]) for t in tensors]
                tensor_shapes = []
                for tensor in tensors:
                    if tensor.dtype == torch.complex64:
                        tensor_shapes.append(torch.view_as_real(tensor).shape)
                    else:
                        tensor_shapes.append(tensor.shape)
                self.call_dist_op(
                    ":all_reduce",
                    False,
                    dist.all_reduce_coalesced,
                    tensors,
                    op,
                    group_id,
                    tensor_shapes=tensor_shapes,
                )
                expected_tensors = [
                    _build_tensor(src + 1, expected_value, dtype=dtype)
                    for dtype, expected_value in zip(dtypes, expected_values)
                ]
                self.assertEqual(tensors, expected_tensors)

            self._barrier()

        @require_backend({"gloo"})
        def test_all_reduce_coalesced_sum(self):
            group, group_id, rank = self._init_global_test()
            self._test_all_reduce_coalesced_helper(
                group,
                group_id,
                rank,
                dist.ReduceOp.SUM,
                cuda=False,
                rank_to_GPU=None,
            )

        @require_backend({"gloo"})
        def test_all_reduce_coalesced_product(self):
            group, group_id, rank = self._init_global_test()
            self._test_all_reduce_coalesced_helper(
                group,
                group_id,
                rank,
                dist.ReduceOp.PRODUCT,
                cuda=False,
                rank_to_GPU=None,
            )

        @require_backend({"gloo"})
        def test_all_reduce_coalesced_min(self):
            group, group_id, rank = self._init_global_test()
            self._test_all_reduce_coalesced_helper(
                group,
                group_id,
                rank,
                dist.ReduceOp.MIN,
                cuda=False,
                rank_to_GPU=None,
            )

        @require_backend({"gloo"})
        def test_all_reduce_coalesced_max(self):
            group, group_id, rank = self._init_global_test()
            self._test_all_reduce_coalesced_helper(
                group, group_id, rank, dist.ReduceOp.MAX, cuda=False, rank_to_GPU=None
            )

        @skip_if_small_worldsize
        @require_backend({"gloo"})
        def test_all_reduce_coalesced_group_sum(self):
            group, group_id, rank = self._init_group_test()
            self._test_all_reduce_coalesced_helper(
                group, group_id, rank, dist.ReduceOp.SUM, cuda=False, rank_to_GPU=None
            )

        @skip_if_small_worldsize
        @require_backend({"gloo"})
        def test_all_reduce_coalesced_group_product(self):
            group, group_id, rank = self._init_group_test()
            self._test_all_reduce_coalesced_helper(
                group,
                group_id,
                rank,
                dist.ReduceOp.PRODUCT,
                cuda=False,
                rank_to_GPU=None,
            )

        @skip_if_small_worldsize
        @require_backend({"gloo"})
        def test_all_reduce_coalesced_group_min(self):
            group, group_id, rank = self._init_group_test()
            self._test_all_reduce_coalesced_helper(
                group, group_id, rank, dist.ReduceOp.MIN, cuda=False, rank_to_GPU=None
            )

        @skip_if_small_worldsize
        @require_backend({"gloo"})
        def test_all_reduce_coalesced_group_max(self):
            group, group_id, rank = self._init_group_test()
            self._test_all_reduce_coalesced_helper(
                group, group_id, rank, dist.ReduceOp.MAX, cuda=False, rank_to_GPU=None
            )

        @require_backend({"gloo"})
        def test_all_reduce_coalesced_full_group_sum(self):
            group, group_id, rank = self._init_full_group_test()
            self._test_all_reduce_coalesced_helper(
                group, group_id, rank, dist.ReduceOp.SUM, cuda=False, rank_to_GPU=None
            )

        @require_backend({"gloo"})
        def test_all_reduce_coalesced_full_group_product(self):
            group, group_id, rank = self._init_full_group_test()
            self._test_all_reduce_coalesced_helper(
                group,
                group_id,
                rank,
                dist.ReduceOp.PRODUCT,
                cuda=False,
                rank_to_GPU=None,
            )

        @require_backend({"gloo"})
        def test_all_reduce_coalesced_full_group_min(self):
            group, group_id, rank = self._init_full_group_test()
            self._test_all_reduce_coalesced_helper(
                group,
                group_id,
                rank,
                dist.ReduceOp.MIN,
                cuda=False,
                rank_to_GPU=None,
            )

        @require_backend({"gloo"})
        def test_all_reduce_coalesced_full_group_max(self):
            group, group_id, rank = self._init_full_group_test()
            self._test_all_reduce_coalesced_helper(
                group, group_id, rank, dist.ReduceOp.MAX, cuda=False, rank_to_GPU=None
            )

        # SCATTER
        def _test_scatter_helper(self, group, group_id, rank, dtype=torch.float):
            for dest in group:
                tensor = _build_tensor(dest + 1, -1, dtype=dtype)
                expected_tensor = _build_tensor(dest + 1, rank, dtype=dtype)
                tensors = (
                    [_build_tensor(dest + 1, i, dtype=dtype) for i in group]
                    if rank == dest
                    else []
                )
                if dtype == torch.complex64:
                    tensor_shapes = [torch.view_as_real(t).shape for t in tensors]
                else:
                    tensor_shapes = [t.shape for t in tensors]
                self.call_dist_op(
                    ":scatter",
                    False,
                    dist.scatter,
                    tensor,
                    src=dest,
                    scatter_list=tensors,
                    group=group_id,
                    tensor_shapes=tensor_shapes,
                )
                self.assertEqual(tensor, expected_tensor)

            self._barrier()

        @sandcastle_skip_if(BACKEND == "nccl", "Nccl does not support CPU tensors")
        @sandcastle_skip_if(BACKEND in DistTestCases.skip_collective["scatter"], f"{BACKEND} does not support scatter")
        def test_scatter_checks(self):
            group, group_id, rank = self._init_global_test()
            one = torch.ones([1])

            # Specify scatter_list argument only on source rank.
            output = one.clone() * -1
            if rank == 0:
                scatter_list = [one.clone() * i for i in group]
                dist.scatter(output, src=0, scatter_list=scatter_list)
            else:
                dist.scatter(output, src=0)
            self.assertEqual(output, one * rank)

            # Don't specify src argument.
            output = one.clone() * -1
            if rank == 0:
                scatter_list = [one.clone() * i for i in group]
                dist.scatter(output, scatter_list=scatter_list)
            else:
                dist.scatter(output)
            self.assertEqual(output, one * rank)

        @sandcastle_skip_if(BACKEND in DistTestCases.skip_collective["scatter"], f"{BACKEND} does not support scatter")
        def test_scatter(self):
            group, group_id, rank = self._init_global_test()
            self._test_scatter_helper(group, group_id, rank)

        @sandcastle_skip_if(BACKEND in DistTestCases.skip_collective["scatter"], f"{BACKEND} does not support scatter")
        def test_scatter_complex(self):
            group, group_id, rank = self._init_global_test()
            self._test_scatter_helper(group, group_id, rank, dtype=torch.cfloat)

        @sandcastle_skip_if(BACKEND in DistTestCases.skip_collective["scatter"], f"{BACKEND} does not support scatter")
        @skip_if_small_worldsize
        def test_scatter_group(self):
            group, group_id, rank = self._init_group_test()
            self._test_scatter_helper(group, group_id, rank)

        @sandcastle_skip_if(BACKEND in DistTestCases.skip_collective["scatter"], f"{BACKEND} does not support scatter")
        def test_scatter_full_group(self):
            group, group_id, rank = self._init_full_group_test()
            self._test_scatter_helper(group, group_id, rank)

        # GATHER
        def _test_gather_helper(self, group, group_id, rank):
            for dest in group:
                tensor = _build_tensor(dest + 1, rank)
                tensors = (
                    [_build_tensor(dest + 1, -1) for i in group] if rank == dest else []
                )
                self.call_dist_op(
                    ":gather",
                    False,
                    dist.gather,
                    tensor,
                    dst=dest,
                    gather_list=tensors,
                    group=group_id,
                    tensor_shapes=[tensors[0].shape] if len(tensors) > 0 else None,
                )
                if rank == dest:
                    expected_tensors = [_build_tensor(dest + 1, i) for i in group]
                    for t1, t2 in zip(tensors, expected_tensors):
                        self.assertEqual(t1, t2)

            self._barrier()

        @sandcastle_skip_if(BACKEND == "nccl", "Nccl does not support CPU tensors")
        @sandcastle_skip_if(BACKEND in DistTestCases.skip_collective["gather"], f"{BACKEND} does not support gather")
        def test_gather_checks(self):
            group, group_id, rank = self._init_global_test()
            one = torch.ones([1])

            # Specify gather_list argument only on destination rank.
            if rank == 0:
                gather_list = [one.clone() for _ in group]
                dist.gather(one * rank, dst=0, gather_list=gather_list)
                for i in group:
                    self.assertEqual(gather_list[i], one * i)
            else:
                dist.gather(one * rank, dst=0)

            # Don't specify dst argument.
            if rank == 0:
                gather_list = [one.clone() for _ in group]
                dist.gather(one * rank, gather_list=gather_list)
                for i in group:
                    self.assertEqual(gather_list[i], one * i)
            else:
                dist.gather(one * rank)

        @sandcastle_skip_if(BACKEND == "nccl", "Nccl does not support CPU tensors")
        @sandcastle_skip_if(BACKEND in DistTestCases.skip_collective["gather"], f"{BACKEND} does not support gather")
        def test_gather(self):
            group, group_id, rank = self._init_global_test()
            self._test_gather_helper(group, group_id, rank)

        @sandcastle_skip_if(BACKEND == "nccl", "Nccl does not support CPU tensors")
        @sandcastle_skip_if(BACKEND in DistTestCases.skip_collective["gather"], f"{BACKEND} does not support gather")
        @skip_if_small_worldsize
        def test_gather_group(self):
            group, group_id, rank = self._init_group_test()
            self._test_gather_helper(group, group_id, rank)

        @sandcastle_skip_if(BACKEND == "nccl", "Nccl does not support CPU tensors")
        @sandcastle_skip_if(BACKEND in DistTestCases.skip_collective["gather"], f"{BACKEND} does not support gather")
        def test_gather_full_group(self):
            group, group_id, rank = self._init_full_group_test()
            self._test_gather_helper(group, group_id, rank)

        # ALL GATHER
        def _test_all_gather_helper(
            self, group, group_id, rank, cuda=False, rank_to_GPU=None, dtype=torch.float
        ):
            for dest in group:
                tensor = _build_tensor(dest + 1, rank, dtype=dtype)
                tensors = [_build_tensor(dest + 1, -1, dtype=dtype) for i in group]
                allgather = dist.all_gather
                if cuda:
                    tensor = tensor.cuda(rank_to_GPU[rank][0])
                    tensors = [t.cuda(rank_to_GPU[rank][0]) for t in tensors]
                if tensors[0].dtype == torch.complex64:
                    tensor_shapes = [torch.view_as_real(tensors[0]).shape]
                else:
                    tensor_shapes = [tensors[0].shape]
                self.call_dist_op(
                    ":all_gather",
                    False,
                    allgather,
                    tensors,
                    tensor,
                    group_id,
                    False,
                    tensor_shapes=tensor_shapes,
                )

                expected_tensors = [
                    _build_tensor(dest + 1, i, dtype=dtype) for i in group
                ]
                for t1, t2 in zip(tensors, expected_tensors):
                    self.assertEqual(t1, t2)

            self._barrier()

        @sandcastle_skip_if(BACKEND == "nccl", "Nccl does not support CPU tensors")
        def test_all_gather(self):
            group, group_id, rank = self._init_global_test()
            self._test_all_gather_helper(group, group_id, rank)

        @sandcastle_skip_if(BACKEND != "nccl", "Only Nccl supports CUDA all gather")
        @sandcastle_skip_if(BACKEND == "nccl", "CUDA all gather skipped for NCCL")
        @skip_if_no_gpu
        def test_all_gather_cuda(self):
            group, group_id, rank = self._init_global_test()
            rank_to_GPU = init_multigpu_helper(dist.get_world_size(), BACKEND)
            self._test_all_gather_helper(group, group_id, rank, True, rank_to_GPU)

        @sandcastle_skip_if(BACKEND == "nccl", "Nccl does not support CPU tensors")
        def test_all_gather_complex(self):
            group, group_id, rank = self._init_global_test()
            self._test_all_gather_helper(group, group_id, rank, dtype=torch.cfloat)

        @sandcastle_skip_if(BACKEND != "nccl", "Only Nccl supports CUDA all gather")
        @sandcastle_skip_if(BACKEND == "nccl", "CUDA all gather skipped for NCCL")
        @skip_if_no_gpu
        def test_all_gather_cuda_complex(self):
            group, group_id, rank = self._init_global_test()
            rank_to_GPU = init_multigpu_helper(dist.get_world_size(), BACKEND)
            self._test_all_gather_helper(
                group, group_id, rank, True, rank_to_GPU, dtype=torch.cfloat
            )

        @skip_if_small_worldsize
        @sandcastle_skip_if(BACKEND == "nccl", "Nccl does not support CPU tensors")
        def test_all_gather_group(self):
            group, group_id, rank = self._init_group_test()
            self._test_all_gather_helper(group, group_id, rank)

        @sandcastle_skip_if(BACKEND == "nccl", "Nccl does not support CPU tensors")
        def test_all_gather_full_group(self):
            group, group_id, rank = self._init_full_group_test()
            self._test_all_gather_helper(group, group_id, rank)

        def _run_all_gather_coalesced_and_verify(
            self, output_tensor_lists, input_tensors, expected_tensors, group_id
        ):
            """
            Helper that runs all_gather_coalesced and returns true if output
            matches expectations.
            """
            tensor_shapes = []
            for input_tensor in input_tensors:
                if input_tensor.dtype == torch.complex64:
                    tensor_shapes.append(torch.view_as_real(input_tensor).shape)
                else:
                    tensor_shapes.append(input_tensor.shape)
            self.call_dist_op(
                ":all_gather",
                False,
                dist.all_gather_coalesced,
                output_tensor_lists,
                input_tensors,
                group_id,
                tensor_shapes=tensor_shapes,
            )

            for l1, l2 in zip(output_tensor_lists, expected_tensors):
                for t1, t2 in zip(l1, l2):
                    if not torch.equal(t1, t2):
                        return False
            return True

        def _test_all_gather_coalesced_helper(
            self, group, group_id, rank, dtype=torch.float
        ):
            # TODO: Instead we should probably go through _rank_not_in_group
            # mechanism to disable sending tensors
            if group_id is not None:
                for test_case_id in range(2, 5):
                    # Make sure we create tensors of incompatible sizes, e.g.
                    # [1], [2x2], [3x3x3] ... to be sent in one batch
                    input_tensors = [
                        _build_multidim_tensor(
                            tensor_id, tensor_id, rank + tensor_id, dtype=dtype
                        )
                        for tensor_id in range(1, test_case_id)
                    ]
                    output_tensor_lists = [
                        [
                            _build_multidim_tensor(
                                tensor_id, tensor_id, -1, dtype=dtype
                            )
                            for tensor_id in range(1, test_case_id)
                        ]
                        for _ in group
                    ]
                    expected_tensors = [
                        [
                            _build_multidim_tensor(
                                tensor_id, tensor_id, rank_iter + tensor_id, dtype=dtype
                            )
                            for tensor_id in range(1, test_case_id)
                        ]
                        for rank_iter in group
                    ]
                    assert self._run_all_gather_coalesced_and_verify(
                        output_tensor_lists, input_tensors, expected_tensors, group_id
                    ), "output tensors do not match expected ouputs"

            self._barrier()

        @sandcastle_skip_if(
            BACKEND in DistTestCases.skip_collective["allgather_coalesced"],
            f"{BACKEND} does not support all_gather_coalesced"
        )
        def test_all_gather_coalesced_simple(self):
            group, group_id, rank = self._init_global_test()
            self._test_all_gather_coalesced_helper(group, group_id, rank)

        @sandcastle_skip_if(
            BACKEND in DistTestCases.skip_collective["allgather_coalesced"],
            f"{BACKEND} does not support all_gather_coalesced"
        )
        def test_all_gather_coalesced_complex(self):
            group, group_id, rank = self._init_global_test()
            self._test_all_gather_coalesced_helper(
                group, group_id, rank, dtype=torch.cfloat
            )

        @skip_if_small_worldsize
        @sandcastle_skip_if(
            BACKEND in DistTestCases.skip_collective["allgather_coalesced"],
            f"{BACKEND} does not support all_gather_coalesced"
        )
        def test_all_gather_coalesced_group(self):
            group, group_id, rank = self._init_group_test()
            self._test_all_gather_coalesced_helper(group, group_id, rank)

        @sandcastle_skip_if(
            BACKEND in DistTestCases.skip_collective["allgather_coalesced"],
            f"{BACKEND} does not support all_gather_coalesced"
        )
        def test_all_gather_coalesced_full_group(self):
            group, group_id, rank = self._init_full_group_test()
            self._test_all_gather_coalesced_helper(group, group_id, rank)

        @sandcastle_skip_if(
            BACKEND in DistTestCases.skip_collective["allgather_coalesced"],
            f"{BACKEND} does not support all_gather_coalesced"
        )
        def test_all_gather_coalesced_with_empty(self):
            group, group_id, rank = self._init_global_test()
            input_tensors = [
                rank * torch.ones([2, 2]),
                torch.ones([0]),
                (rank + 1) * torch.ones([3, 3]),
                torch.ones([0]),
                torch.ones([0]),
            ]
            output_tensors_lists = [
                [
                    -1 * torch.ones([2, 2]),
                    -1 * torch.ones([0]),
                    -1 * torch.ones([3, 3]),
                    -1 * torch.ones([0]),
                    -1 * torch.ones([0]),
                ]
                for _ in group
            ]
            expected_tensors = [
                [
                    r * torch.ones([2, 2]),
                    torch.ones([0]),
                    (r + 1) * torch.ones([3, 3]),
                    torch.ones([0]),
                    torch.ones([0]),
                ]
                for r in group
            ]
            assert self._run_all_gather_coalesced_and_verify(
                output_tensors_lists, input_tensors, expected_tensors, group_id
            )
            self._barrier()

        # AllToAll
        def _test_all_to_all_single_equal_split_helper(
            self, group, group_id, rank, cuda=False, rank_to_GPU=None, dtype=torch.float
        ):
            if group_id is not None:
                size = len(group)
                in_tensor = torch.ones([size, size], dtype=dtype) * rank
                expected_tensor = torch.cat(
                    [torch.ones([1, size], dtype=dtype) * i for i in group]
                )
                out_tensor = torch.ones([size, size], dtype=dtype) * -1
                if cuda:
                    in_tensor = in_tensor.cuda(rank_to_GPU[rank][0])
                    expected_tensor = expected_tensor.cuda(rank_to_GPU[rank][0])
                    out_tensor = out_tensor.cuda(rank_to_GPU[rank][0])
                if dtype == torch.complex64:
                    tensor_shapes = [torch.view_as_real(in_tensor).shape]
                else:
                    tensor_shapes = [in_tensor.shape]
                self.call_dist_op(
                    ":all_to_all",
                    False,
                    dist.all_to_all_single,
                    out_tensor,
                    in_tensor,
                    group=group_id,
                    tensor_shapes=tensor_shapes,
                )
                self.assertEqual(out_tensor, expected_tensor)
            self._barrier()

        def _test_all_to_all_single_unequal_split_helper(
            self, group, group_id, rank, cuda=False, rank_to_GPU=None, dtype=torch.float
        ):
            if group_id is not None:
                size = len(group)
                in_splits = [i + 1 for i in group]
                out_splits = [rank + 1 for _ in group]
                in_tensor = torch.ones([sum(in_splits), size], dtype=dtype) * rank
                out_tensor = torch.ones([(rank + 1) * size, size], dtype=dtype)
                expected_tensor = torch.cat(
                    [torch.ones([rank + 1, size], dtype=dtype) * i for i in group]
                )
                if cuda:
                    in_tensor = in_tensor.cuda(rank_to_GPU[rank][0])
                    expected_tensor = expected_tensor.cuda(rank_to_GPU[rank][0])
                    out_tensor = out_tensor.cuda(rank_to_GPU[rank][0])
                dist.all_to_all_single(
                    out_tensor, in_tensor, out_splits, in_splits, group=group_id
                )
                self.assertEqual(out_tensor, expected_tensor)
            self._barrier()

        def _test_all_to_all_helper(
            self,
            group,
            group_id,
            rank,
            cuda=False,
            rank_to_GPU=None,
            dtype=torch.float,
        ):
            if group_id is not None:
                size = len(group)
                in_splits = [i + 1 for i in group]
                in_tensors = [
                    torch.ones([in_splits[i], size], dtype=dtype) * rank
                    for i, _ in enumerate(group)
                ]
                out_tensors = [
                    torch.ones([(rank + 1), size], dtype=dtype) for _ in group
                ]
                expected_tensors = [
                    torch.ones([rank + 1, size], dtype=dtype) * i for i in group
                ]
                if cuda:
                    in_tensors = [t.cuda(rank_to_GPU[rank][0]) for t in in_tensors]
                    expected_tensors = [
                        t.cuda(rank_to_GPU[rank][0]) for t in expected_tensors
                    ]
                    out_tensors = [t.cuda(rank_to_GPU[rank][0]) for t in out_tensors]
                dist.all_to_all(out_tensors, in_tensors, group=group_id)
                for t1, t2 in zip(out_tensors, expected_tensors):
                    self.assertEqual(t1, t2)
            self._barrier()

        @sandcastle_skip_if(BACKEND != "mpi", "Only MPI supports CPU all_to_all_single")
        def test_all_to_all_single_equal_split(self):
            group, group_id, rank = self._init_global_test()
            self._test_all_to_all_single_equal_split_helper(group, group_id, rank)

        @sandcastle_skip_if(BACKEND != "nccl", "Only Nccl supports CUDA all_to_all_single")
        @skip_if_no_gpu
        def test_all_to_all_single_equal_split_cuda(self):
            group, group_id, rank = self._init_global_test()
            rank_to_GPU = init_multigpu_helper(dist.get_world_size(), BACKEND)
            self._test_all_to_all_single_equal_split_helper(
                group,
                group_id,
                rank,
                True,
                rank_to_GPU,
            )

        @sandcastle_skip_if(BACKEND != "mpi", "Only MPI supports CPU all_to_all_single")
        def test_all_to_all_single_equal_split_complex(self):
            group, group_id, rank = self._init_global_test()
            self._test_all_to_all_single_equal_split_helper(
                group, group_id, rank, dtype=torch.cfloat
            )

        @sandcastle_skip_if(BACKEND != "nccl", "Only Nccl supports CUDA all_to_all_single")
        @skip_if_no_gpu
        def test_all_to_all_single_equal_split_cuda_complex(self):
            group, group_id, rank = self._init_global_test()
            rank_to_GPU = init_multigpu_helper(dist.get_world_size(), BACKEND)
            self._test_all_to_all_single_equal_split_helper(
                group, group_id, rank, True, rank_to_GPU, dtype=torch.cfloat
            )

        @sandcastle_skip_if(BACKEND != "mpi", "Only MPI supports CPU all_to_all_single")
        def test_all_to_all_single_unequal_split(self):
            group, group_id, rank = self._init_global_test()
            self._test_all_to_all_single_unequal_split_helper(group, group_id, rank)

        @sandcastle_skip_if(BACKEND != "nccl", "Only Nccl supports CUDA all_to_all_single")
        @skip_if_no_gpu
        def test_all_to_all_single_unequal_split_cuda(self):
            group, group_id, rank = self._init_global_test()
            rank_to_GPU = init_multigpu_helper(dist.get_world_size(), BACKEND)
            self._test_all_to_all_single_unequal_split_helper(
                group,
                group_id,
                rank,
                True,
                rank_to_GPU,
            )

        @sandcastle_skip_if(BACKEND != "mpi", "Only MPI supports CPU all_to_all_single")
        def test_all_to_all_single_unequal_split_complex(self):
            group, group_id, rank = self._init_global_test()
            self._test_all_to_all_single_unequal_split_helper(
                group, group_id, rank, dtype=torch.cfloat
            )

        @sandcastle_skip_if(BACKEND != "nccl", "Only Nccl supports CUDA all_to_all_single")
        @skip_if_no_gpu
        def test_all_to_all_single_unequal_split_cuda_complex(self):
            group, group_id, rank = self._init_global_test()
            rank_to_GPU = init_multigpu_helper(dist.get_world_size(), BACKEND)
            self._test_all_to_all_single_unequal_split_helper(
                group,
                group_id,
                rank,
                True,
                rank_to_GPU,
                dtype=torch.cfloat,
            )

        @sandcastle_skip_if(BACKEND != "mpi", "Only MPI supports all_to_all")
        def test_all_to_all(self):
            group, group_id, rank = self._init_global_test()
            self._test_all_to_all_helper(group, group_id, rank)

        @sandcastle_skip_if(BACKEND != "nccl", "Only NCCL supports CUDA all_to_all")
        @skip_if_rocm
        def test_all_to_all_cuda(self):
            group, group_id, rank = self._init_global_test()
            rank_to_GPU = init_multigpu_helper(dist.get_world_size(), BACKEND)
            self._test_all_to_all_helper(group, group_id, rank, True, rank_to_GPU)

        @sandcastle_skip_if(BACKEND != "mpi", "Only MPI supports all_to_all")
        def test_all_to_all_complex(self):
            group, group_id, rank = self._init_global_test()
            self._test_all_to_all_helper(group, group_id, rank, dtype=torch.cfloat)

        @sandcastle_skip_if(BACKEND != "nccl", "Only NCCL supports CUDA all_to_all")
        @skip_if_rocm
        def test_all_to_all_cuda_complex(self):
            group, group_id, rank = self._init_global_test()
            rank_to_GPU = init_multigpu_helper(dist.get_world_size(), BACKEND)
            self._test_all_to_all_helper(
                group, group_id, rank, True, rank_to_GPU, dtype=torch.cfloat
            )

        @sandcastle_skip_if(BACKEND != "mpi", "Only MPI supports CPU all_to_all_single")
        @skip_if_small_worldsize
        def test_all_to_all_single_equal_split_group(self):
            group, group_id, rank = self._init_group_test()
            self._test_all_to_all_single_equal_split_helper(group, group_id, rank)

        @sandcastle_skip_if(BACKEND != "nccl", "Only Nccl supports CUDA all_to_all_single")
        @skip_if_no_gpu
        @skip_if_small_worldsize
        def test_all_to_all_single_equal_split_group_cuda(self):
            group, group_id, rank = self._init_group_test()
            rank_to_GPU = init_multigpu_helper(dist.get_world_size(), BACKEND)
            self._test_all_to_all_single_equal_split_helper(
                group,
                group_id,
                rank,
                True,
                rank_to_GPU,
            )

        @sandcastle_skip_if(BACKEND != "mpi", "Only MPI supports CPU all_to_all_single")
        @skip_if_small_worldsize
        def test_all_to_all_single_unequal_split_group(self):
            group, group_id, rank = self._init_group_test()
            self._test_all_to_all_single_unequal_split_helper(group, group_id, rank)

        @sandcastle_skip_if(BACKEND != "nccl", "Only Nccl supports CUDA all_to_all_single")
        @skip_if_no_gpu
        @skip_if_small_worldsize
        def test_all_to_all_single_unequal_split_group_cuda(self):
            group, group_id, rank = self._init_global_test()
            rank_to_GPU = init_multigpu_helper(dist.get_world_size(), BACKEND)
            self._test_all_to_all_single_unequal_split_helper(
                group,
                group_id,
                rank,
                True,
                rank_to_GPU,
            )

        @sandcastle_skip_if(BACKEND != "mpi", "Only MPI supports all_to_all")
        @skip_if_small_worldsize
        def test_all_to_all_group(self):
            group, group_id, rank = self._init_group_test()
            self._test_all_to_all_helper(group, group_id, rank)

        @sandcastle_skip_if(BACKEND != "nccl", "Only Nccl supports CUDA all_to_all_single")
        @skip_if_small_worldsize
        @skip_if_rocm
        def test_all_to_all_group_cuda(self):
            group, group_id, rank = self._init_group_test()
            rank_to_GPU = init_multigpu_helper(dist.get_world_size(), BACKEND)
            self._test_all_to_all_helper(group, group_id, rank, True, rank_to_GPU)

        @sandcastle_skip_if(BACKEND != "mpi", "Only MPI supports CPU all_to_all_single")
        def test_all_to_all_single_equal_split_full_group(self):
            group, group_id, rank = self._init_full_group_test()
            self._test_all_to_all_single_equal_split_helper(group, group_id, rank)

        @sandcastle_skip_if(BACKEND != "nccl", "Only Nccl supports CUDA all_to_all_single")
        @skip_if_no_gpu
        def test_all_to_all_single_equal_split_full_group_cuda(self):
            group, group_id, rank = self._init_full_group_test()
            rank_to_GPU = init_multigpu_helper(dist.get_world_size(), BACKEND)
            self._test_all_to_all_single_equal_split_helper(
                group,
                group_id,
                rank,
                True,
                rank_to_GPU,
            )

        @sandcastle_skip_if(BACKEND != "mpi", "Only MPI supports CPU all_to_all_single")
        def test_all_to_all_single_unequal_split_full_group(self):
            group, group_id, rank = self._init_full_group_test()
            self._test_all_to_all_single_unequal_split_helper(group, group_id, rank)

        @sandcastle_skip_if(BACKEND != "nccl", "Only Nccl supports CUDA all_to_all_single")
        @skip_if_no_gpu
        def test_all_to_all_single_unequal_split_full_group_cuda(self):
            group, group_id, rank = self._init_full_group_test()
            rank_to_GPU = init_multigpu_helper(dist.get_world_size(), BACKEND)
            self._test_all_to_all_single_unequal_split_helper(
                group,
                group_id,
                rank,
                True,
                rank_to_GPU,
            )

        @sandcastle_skip_if(BACKEND != "mpi", "Only MPI supports all_to_all")
        def test_all_to_all_full_group(self):
            group, group_id, rank = self._init_full_group_test()
            self._test_all_to_all_helper(group, group_id, rank)

        @sandcastle_skip_if(BACKEND != "nccl", "Only NCCL supports CUDA all_to_all")
        @skip_if_rocm
        def test_all_to_all_full_group_cuda(self):
            group, group_id, rank = self._init_full_group_test()
            rank_to_GPU = init_multigpu_helper(dist.get_world_size(), BACKEND)
            self._test_all_to_all_helper(group, group_id, rank, True, rank_to_GPU)

        # BARRIER
        def _test_barrier_helper(
            self, group, group_id, rank, cuda=False, rank_to_GPU=None
        ):
            WAIT_TIME = 0.3  # seconds

            for dest in group:
                expected_time = torch.DoubleTensor(1).fill_(0.0)
                if cuda:
                    expected_time = expected_time.cuda(rank_to_GPU[rank][0])
                if dest == rank:
                    expected_time.fill_(time.time() + WAIT_TIME)
                    dist.broadcast(expected_time, dest, group_id)
                    time.sleep(WAIT_TIME + 0.1)  # sleep a little bit longer
                    dist.barrier(group_id)
                else:
                    dist.broadcast(expected_time, dest, group_id)
                    dist.barrier(group_id)
                    self.assertGreaterAlmostEqual(
                        float(time.time()),
                        float(expected_time[0]),
                        "destination rank: %d, my rank: %d" % (dest, rank)
                        + " (if you see this failure, please report in #14554)",
                    )

            # Use higher timeout for the instance where the test runs
            # against a subgroup and uses a CUDA tensor for expected time.
            # The CUDA initialization for the participating processes can
            # take long enough for the barrier timeout to trigger on the
            # process that doesn't participate in the group.
            self._barrier(timeout=20)

        @skip_if_no_gpu
        @sandcastle_skip_if(BACKEND == "mpi", "MPI doesn't supports GPU barrier")
        def test_barrier_cuda(self):
            group, group_id, rank = self._init_global_test()
            rank_to_GPU = init_multigpu_helper(dist.get_world_size(), BACKEND)
            self._test_barrier_helper(group, group_id, rank, True, rank_to_GPU)

        @skip_if_small_worldsize
        @skip_if_no_gpu
        @sandcastle_skip_if(BACKEND == "mpi", "MPI doesn't supports GPU barrier")
        def test_barrier_group_cuda(self):
            group, group_id, rank = self._init_group_test()
            rank_to_GPU = init_multigpu_helper(dist.get_world_size(), BACKEND)
            self._test_barrier_helper(group, group_id, rank, True, rank_to_GPU)

        @skip_if_small_worldsize
        @skip_if_no_gpu
        @sandcastle_skip_if(BACKEND == "mpi", "MPI doesn't supports GPU barrier")
        def test_barrier_full_group_cuda(self):
            group, group_id, rank = self._init_full_group_test()
            rank_to_GPU = init_multigpu_helper(dist.get_world_size(), BACKEND)
            self._test_barrier_helper(group, group_id, rank, True, rank_to_GPU)

        @sandcastle_skip_if(BACKEND in DistTestCases.skip_collective["cpu barrier"], f"{BACKEND} does not support CPU barrier")
        def test_barrier(self):
            group, group_id, rank = self._init_global_test()
            self._test_barrier_helper(group, group_id, rank)

        @skip_if_small_worldsize
        @sandcastle_skip_if(BACKEND in DistTestCases.skip_collective["cpu barrier"], f"{BACKEND} does not support CPU barrier")
        def test_barrier_group(self):
            group, group_id, rank = self._init_group_test()
            self._test_barrier_helper(group, group_id, rank)

        @sandcastle_skip_if(BACKEND in DistTestCases.skip_collective["cpu barrier"], f"{BACKEND} does not support CPU barrier")
        def test_barrier_full_group(self):
            group, group_id, rank = self._init_full_group_test()
            self._test_barrier_helper(group, group_id, rank)

        def _test_broadcast_multigpu_helper(self, group, group_id, rank, rank_to_GPU):
            for src in group:
                expected_tensor = _build_tensor(src + 1)
                tensors = [
                    _build_tensor(src + 1, -1).cuda(device=i) for i in rank_to_GPU[rank]
                ]
                if rank == src:
                    tensors[0] = expected_tensor.cuda(device=rank_to_GPU[rank][0])

                dist.broadcast_multigpu(tensors, src, group_id)
                for tensor in tensors:
                    self.assertEqual(tensor, expected_tensor)
            self._barrier()

        @sandcastle_skip_if(BACKEND == "mpi", "MPI doesn't support broadcast multigpu")
        @sandcastle_skip_if(BACKEND == "nccl", "NCCL broadcast multigpu skipped")
        @skip_if_no_gpu
        def test_broadcast_multigpu(self):
            group, group_id, rank = self._init_global_test()
            rank_to_GPU = init_multigpu_helper(dist.get_world_size(), BACKEND)
            self._test_broadcast_multigpu_helper(group, group_id, rank, rank_to_GPU)

        def _test_all_reduce_multigpu_helper(
            self,
            group,
            group_id,
            rank,
            rank_to_GPU,
            op,
            master_value,
            worker_value,
            expected_value,
            dtype=torch.float,
        ):
            for src in group:
                curr_value = master_value if rank == src else worker_value
                tensors = [
                    _build_tensor(src + 1, curr_value, dtype=dtype).cuda(device=i)
                    for i in rank_to_GPU[rank]
                ]
                self.call_dist_op(
                    ":all_reduce",
                    False,
                    dist.all_reduce_multigpu,
                    tensors,
                    op,
                    group_id,
                )
                expected_tensor = _build_tensor(src + 1, expected_value, dtype=dtype)
                for tensor in tensors:
                    self.assertEqual(tensor, expected_tensor)

            self._barrier()

        @sandcastle_skip_if(BACKEND == "mpi", "MPI doesn't support broadcast multigpu")
        @sandcastle_skip_if(BACKEND == "nccl", "CUDA all_reduce multigpu skipped for NCCL")
        @skip_if_no_gpu
        def test_all_reduce_multigpu(self):
            group, group_id, rank = self._init_global_test()
            rank_to_GPU = init_multigpu_helper(dist.get_world_size(), BACKEND)
            self._test_all_reduce_multigpu_helper(
                group,
                group_id,
                rank,
                rank_to_GPU,
                dist.ReduceOp.SUM,
                2,
                10,
                (2 + 10 * (len(group) - 1)) * len(rank_to_GPU[0]),
            )

        @sandcastle_skip_if(BACKEND == "mpi", "MPI doesn't support broadcast multigpu")
        @sandcastle_skip_if(BACKEND == "nccl", "CUDA all_reduce multigpu skipped for NCCL")
        @skip_if_no_gpu
        def test_all_reduce_multigpu_complex(self):
            group, group_id, rank = self._init_global_test()
            rank_to_GPU = init_multigpu_helper(dist.get_world_size(), BACKEND)
            self._test_all_reduce_multigpu_helper(
                group,
                group_id,
                rank,
                rank_to_GPU,
                dist.ReduceOp.SUM,
                complex(2, 3),
                complex(10, 11),
                (complex(2, 3) + complex(10, 11) * (len(group) - 1))
                * len(rank_to_GPU[0]),
                dtype=torch.cfloat,
            )

        def _test_reduce_multigpu_helper(
            self,
            group,
            group_id,
            rank,
            rank_to_GPU,
            op,
            master_value,
            worker_value,
            expected_value,
        ):
            for src in group:
                tensor_value = master_value if rank == src else worker_value
                tensors = [
                    _build_tensor(src + 1, tensor_value).cuda(device=i)
                    for i in rank_to_GPU[rank]
                ]
                self.call_dist_op(
                    "reduce",
                    False,
                    dist.reduce_multigpu,
                    tensors,
                    src,
                    op,
                    group_id,
                    expect_event=len(tensors) == 1,
                    tensor_shapes=[tensors[0].shape],
                )
                if rank == src:
                    expected_tensor = _build_tensor(src + 1, expected_value)
                    self.assertEqual(tensors[0], expected_tensor)

            self._barrier()

        @sandcastle_skip_if(
            BACKEND != "nccl", "Only Nccl backend supports reduce multigpu"
        )
        @skip_if_no_gpu
        def test_reduce_multigpu(self):
            group, group_id, rank = self._init_global_test()
            rank_to_GPU = init_multigpu_helper(dist.get_world_size(), BACKEND)
            device_id = rank_to_GPU[rank][0]
            torch.cuda.set_device(device_id)
            self._test_reduce_multigpu_helper(
                group,
                group_id,
                rank,
                rank_to_GPU,
                dist.ReduceOp.SUM,
                2,
                10,
                (2 + 10 * (len(group) - 1)) * len(rank_to_GPU[0]),
            )

        def _test_all_gather_multigpu_helper(
            self, group, group_id, rank, rank_to_GPU, dtype=torch.float
        ):
            for dest in group:
                tensors = [
                    _build_tensor(dest + 1, dtype=dtype).cuda(device=i)
                    for i in rank_to_GPU[rank]
                ]

                # construct expected output along with
                # a place holder to receive all gather results
                output_tensors = []
                expected_output = []
                output_per_gpu = (
                    [_build_tensor(dest + 1, -1, dtype=dtype)]
                    * len(rank_to_GPU[0])
                    * len(group)
                )
                expected_per_gpu = (
                    [_build_tensor(dest + 1, dtype=dtype)]
                    * len(rank_to_GPU[0])
                    * len(group)
                )
                for gpu in rank_to_GPU[rank]:
                    output_tensors.append([t.cuda(device=gpu) for t in output_per_gpu])
                    expected_output.append(
                        [t.cuda(device=gpu) for t in expected_per_gpu]
                    )
                self.call_dist_op(
                    "all_gather",
                    False,
                    dist.all_gather_multigpu,
                    output_tensors,
                    tensors,
                    group_id,
                    expect_event=len(expected_output) == 1,
                )
                self.assertEqual(output_tensors, expected_output)

            self._barrier()

        @sandcastle_skip_if(
            BACKEND != "nccl", "Only Nccl backend supports allgather multigpu"
        )
        @skip_if_no_gpu
        def test_all_gather_multigpu(self):
            group, group_id, rank = self._init_global_test()
            rank_to_GPU = init_multigpu_helper(dist.get_world_size(), BACKEND)
            device_id = rank_to_GPU[rank][0]
            torch.cuda.set_device(device_id)
            self._test_all_gather_multigpu_helper(group, group_id, rank, rank_to_GPU)

        @sandcastle_skip_if(
            BACKEND != "nccl", "Only Nccl backend supports allgather multigpu"
        )
        @skip_if_no_gpu
        def test_all_gather_multigpu_complex(self):
            group, group_id, rank = self._init_global_test()
            rank_to_GPU = init_multigpu_helper(dist.get_world_size(), BACKEND)
            device_id = rank_to_GPU[rank][0]
            torch.cuda.set_device(device_id)
            self._test_all_gather_multigpu_helper(
                group, group_id, rank, rank_to_GPU, dtype=torch.cfloat
            )

        def _model_step(self, model):
            for param in model.parameters():
                if param.grad is not None:
                    with torch.no_grad():
                        param += param.grad
                    param.grad = None

        def _model_step_with_zero_grad(self, model):
            for param in model.parameters():
                if param.grad is not None:
                    with torch.no_grad():
                        param += param.grad
                    param.grad.requires_grad_(False)
                    param.grad.zero_()

        def _prepare_dummy_data(self, local_bs):
            # global_bs for DDP should be divisible by WORLD_SIZE
            world_size = int(os.environ["WORLD_SIZE"])
            global_bs = world_size * local_bs
            input_cpu = torch.randn(global_bs, 2)
            target = torch.randn(global_bs, 4)
            loss = nn.MSELoss()
            return global_bs, input_cpu, target, loss

        # END TO END TEST FOR DISTRIBUTEDDATAPARALLEL
        def _test_DDP_helper(
            self, model, input_var, target, loss, scale_factor=1.0, memory_format=None
        ):
            model.train()
            output = model(input_var)
            l = loss(output, target) * scale_factor
            l.backward()
            if memory_format is not None:
                self.assertTrue(output.is_contiguous(memory_format=memory_format))

        def _assert_equal_param(self, param_gpu, param_DDP):
            self.assertEqual(len(param_gpu), len(param_DDP))
            for p_gpu, p_DDP in zip(param_gpu, param_DDP):
                self.assertEqual(p_gpu, p_DDP)

        def _test_DDP_niter(
            self,
            model_base,
            model_DDP,
            input,
            target,
            loss,
            local_bs,
            rank,
            batch_size,
            test_save,
            offset=None,
            world_size=0,
            zero_grad=False,
            memory_format=None,
            n_iter=5,
        ):
            for idx in range(n_iter):
                # single cpu/gpu training
                self._test_DDP_helper(
                    model_base, input, target, loss, memory_format=memory_format
                )

                if offset is None:
                    offset = rank * local_bs

                # DDP training, DDP scatters subsets of input_cpu to nodes/GPUs
                self._test_DDP_helper(
                    model_DDP,
                    input[offset : offset + local_bs],
                    target[offset : offset + local_bs],
                    loss,
                    world_size * local_bs / batch_size if world_size != 0 else 1,
                    memory_format=memory_format,
                )

                # Update weights and run a second iteration to shake out errors
                if zero_grad:
                    self._model_step_with_zero_grad(model_base)
                    self._model_step_with_zero_grad(model_DDP)
                else:
                    self._model_step(model_base)
                    self._model_step(model_DDP)
                self._assert_equal_param(
                    list(model_base.parameters()), list(model_DDP.module.parameters())
                )

                # Shuffle the input so that DDP input is different
                input = input[torch.randperm(batch_size)]

                # save the model in the middle and reload
                if test_save and idx == 2 and INIT_METHOD.startswith("file://"):
                    with tempfile.NamedTemporaryFile() as tmp:
                        if sys.platform == "win32":
                            torch.save(model_DDP, tmp)
                            tmp.seek(0)
                            model_DDP = torch.load(tmp)
                        else:
                            torch.save(model_DDP, tmp.name)
                            model_DDP = torch.load(tmp.name)

            with tempfile.TemporaryFile() as tmp_file:
                torch.save(model_DDP, tmp_file)
                tmp_file.seek(0)
                saved_model = torch.load(tmp_file)
            for k in model_DDP.state_dict():
                self.assertEqual(model_DDP.state_dict()[k], saved_model.state_dict()[k])

        def _test_DistributedDataParallel(
            self,
            gpu_subset,
            rank,
            output_device=None,
            gradient_as_bucket_view=False,
            static_graph=False,
            set_static_graph_twice=False,
        ):
            # Run a simple end to end DDP model, use result of single node model
            # as baseline

            # cpu training setup
            model = DDP_NET

            # single gpu training setup
            model_gpu = copy.deepcopy(model)
            model_gpu.cuda(gpu_subset[0])

            # DDP training setup
            model_DDP = copy.deepcopy(model)
            model_DDP.cuda(gpu_subset[0])
            model_DDP = nn.parallel.DistributedDataParallel(
                model_DDP,
                device_ids=gpu_subset,
                gradient_as_bucket_view=gradient_as_bucket_view,
                static_graph=static_graph,
            )

            if set_static_graph_twice:
                model_DDP._set_static_graph()

            # test serializable/unserializable
            with tempfile.NamedTemporaryFile() as tmp:
                if sys.platform == "win32":
                    torch.save(model_DDP, tmp)
                    tmp.seek(0)
                    model_DDP = torch.load(tmp)
                else:
                    torch.save(model_DDP, tmp.name)
                    model_DDP = torch.load(tmp.name)

            # dummy data initialization
            local_bs = len(gpu_subset)
            global_bs, input_cpu, target, loss = self._prepare_dummy_data(local_bs)

            # check two model parameters over 5 iterations
            self._test_DDP_niter(
                model_gpu,
                model_DDP,
                input_cpu.cuda(gpu_subset[0]),
                target.cuda(gpu_subset[0]),
                loss,
                local_bs,
                rank,
                global_bs,
                True,
            )
            self._barrier()

        def _test_DistributedDataParallelCPU(self, gradient_as_bucket_view=False):
            # Run a simple end to end DDP-CPU model, use result of single node
            # model as baseline
            group, group_id, rank = self._init_global_test()

            # cpu training setup
            model_base = DDP_NET

            # DDP-CPU training setup
            model_DDP = copy.deepcopy(model_base)
            model_DDP = nn.parallel.DistributedDataParallel(
                model_DDP, gradient_as_bucket_view=gradient_as_bucket_view
            )

            # dummy data initialization
            local_bs = 2
            global_bs, input_cpu, target, loss = self._prepare_dummy_data(local_bs)

            # check two model parameters over 5 iterations
            self._test_DDP_niter(
                model_base,
                model_DDP,
                input_cpu,
                target,
                loss,
                local_bs,
                rank,
                global_bs,
                False,
                zero_grad=True,
            )
            self._barrier()

            return model_DDP

        @sandcastle_skip_if(BACKEND == "nccl", "nccl does not support DDP on CPU models")
        def test_DistributedDataParallelCPU(self):
            self._test_DistributedDataParallelCPU()

        @sandcastle_skip_if(BACKEND == "nccl", "nccl does not support DDP on CPU models")
        def test_DistributedDataParallelCPU_grad_is_view(self):
            self._test_DistributedDataParallelCPU(gradient_as_bucket_view=True)

        @sandcastle_skip_if(
            BACKEND not in DistTestCases.backend_feature["ddp"],
            f"The {BACKEND} backend does not support DistributedDataParallel"
        )
        def test_DistributedDataParallel_requires_grad(self):
            # a module without gradients shouldn't be accepted
            self.assertRaises(
                RuntimeError, lambda: nn.parallel.DistributedDataParallel(nn.Module())
            )
            self._barrier()

        @sandcastle_skip_if(
            BACKEND == "nccl",
            "Gloo-only test"
        )
        def test_ddp_create_graph(self):
            class Model(nn.Module):
                def __init__(self):
                    super().__init__()
                    self.p = nn.Parameter(torch.tensor(1.))

                def forward(self):
                    return self.p.pow(2)

            model = Model()
            ddp_model = torch.nn.parallel.DistributedDataParallel(model)
            for _ in range(6):
                # Verify DDP doesn't throw when ran with create_graph=True.
                # Although we do warn about potential issues, please see
                # https://github.com/pytorch/pytorch/issues/63929 for details.
                ddp_model().backward(create_graph=True)
                # grad tensors should require grad.
                self.assertTrue(
                    all([param.requires_grad for param in ddp_model.parameters()])
                )

        @sandcastle_skip_if(
            BACKEND not in DistTestCases.backend_feature["ddp"],
            f"The {BACKEND} backend does not support DistributedDataParallel"
        )
        @skip_if_lt_x_gpu(int(os.environ["WORLD_SIZE"]))
        @skip_if_rocm
        def test_DistributedDataParallel_non_default_stream(self):
            stream = torch.cuda.Stream(self.rank)
            rank = self.rank
            with torch.cuda.stream(stream):
                net = torch.nn.parallel.DistributedDataParallel(
                    torch.nn.Linear(1, 1, bias=False).cuda(rank), device_ids=[rank]
                )
                for i in range(1000):
                    # Clear gradients manually
                    grad = net.module.weight.grad
                    if grad is not None:
                        grad.requires_grad_(False)
                        grad.zero_()
                    # Forward + BW
                    batch = torch.tensor([rank]).float().cuda(rank)
                    loss = net(batch).sum()
                    loss.backward()
                    # For each worker, the gradient on the weight should be worker_rank.
                    grad = net.module.weight.grad
                    avg = grad.clone()
                    # All-reducing the gradient averages should give us the gradient
                    # average. If not, then one of the workers has not correctly
                    # written back the averaged gradient before this all-reduce call.
                    dist.all_reduce(avg)
                    world_size = int(os.environ["WORLD_SIZE"])
                    avg.div_(world_size)
                    expected_grad = sum(i for i in range(world_size)) / world_size
                    self.assertEqual(
                        avg[0, 0],
                        expected_grad,
                        msg=f"Expected gradient of {expected_grad} but got {avg} on rank {self.rank}",
                    )

        @sandcastle_skip_if(
            BACKEND not in DistTestCases.backend_feature["cuda"],
            f"The {BACKEND} backend does not support DDP communication hook on CUDA devices"
        )
        @skip_if_lt_x_gpu(int(os.environ["WORLD_SIZE"]))
        @skip_if_rocm
        def test_ddp_comm_hook_logging(self):
            hooks = [
                default.allreduce_hook,
                default.fp16_compress_hook,
                powerSGD.powerSGD_hook,
                powerSGD.batched_powerSGD_hook,
                quantization_hooks.quantization_pertensor_hook,
                quantization_hooks.quantization_perchannel_hook,
            ]

            cpp_builtin_hooks = [
                dist.BuiltinCommHookType.ALLREDUCE,
                dist.BuiltinCommHookType.FP16_COMPRESS,
            ]

            for hook in hooks:
                ddp_model = torch.nn.parallel.DistributedDataParallel(
                    torch.nn.Linear(1, 1, bias=False).cuda(self.rank),
                    device_ids=[self.rank],
                )
                ddp_logging_data = ddp_model._get_ddp_logging_data()
                # Hook not registered yet, so should be empty
                self.assertEqual(ddp_logging_data.get("comm_hook"), None)
                ddp_model.register_comm_hook(None, hook)
                ddp_logging_data = ddp_model._get_ddp_logging_data()
                self.assertEqual(ddp_logging_data.get("comm_hook"), hook.__qualname__)

            for hook in cpp_builtin_hooks:
                ddp_model = torch.nn.parallel.DistributedDataParallel(
                    torch.nn.Linear(1, 1, bias=False).cuda(self.rank),
                    device_ids=[self.rank],
                )
                ddp_logging_data = ddp_model._get_ddp_logging_data()
                # Hook not registered yet, so should be empty
                self.assertEqual(ddp_logging_data.get("comm_hook"), None)
                ddp_model._register_builtin_comm_hook(hook)
                ddp_logging_data = ddp_model._get_ddp_logging_data()
                self.assertEqual(ddp_logging_data.get("comm_hook"), str(hook))

            # No hook registered
            ddp_model = torch.nn.parallel.DistributedDataParallel(
                torch.nn.Linear(1, 1, bias=False).cuda(self.rank),
                device_ids=[self.rank],
            )
            ddp_logging_data = ddp_model._get_ddp_logging_data()
            # Hook not registered yet, so should be empty
            self.assertEqual(ddp_logging_data.get("comm_hook"), None)
            # After second forward pass, hook should still be empty string
            for i in range(2):
                inp = torch.ones(1, 1, device=self.rank)
                loss = ddp_model(inp).sum()
                loss.backward()

            ddp_logging_data = ddp_model._get_ddp_logging_data()
            # Note: DETAIL debug mode logs DDP logging data to stdout and
            # thus accesses std::map, which fills in a default value for the
            # type if it didn't exist.
            self.assertEqual(ddp_logging_data.get("comm_hook", ""), "")

        def _test_ddp_hook_with_optimizer_parity(
            self, grad_as_bucket_view, static_graph, optim_cls,
            optimize_subset, *functional_optim_args, **functional_optim_kwargs
        ):
            rank = self.rank
            torch.cuda.set_device(rank)
            torch.manual_seed(rank)
            torch.cuda.manual_seed(rank)
            models_to_test = [
                (LargeNet(), torch.randn(1, 1000).cuda()),
            ]
            if HAS_TORCHVISION:
                models_to_test.append(
                    (torchvision.models.resnet50(), torch.randn(1, 3, 3, 1000).cuda())
                )
            for (model, inp) in models_to_test:
                # Enable determinism in cudnn operators
                with torch.backends.cudnn.flags(
                    enabled=True, deterministic=True, benchmark=False
                ):
                    # Create DDP model that runs optimizer in fused fashion.
                    ddp_model_with_optimizer_hook = (
                        torch.nn.parallel.DistributedDataParallel(
                            copy.deepcopy(model).cuda(),
                            device_ids=[self.rank],
                            gradient_as_bucket_view=grad_as_bucket_view,
                            static_graph=static_graph,
                        )
                    )

                    # Create DDP model with no hook that does optimizer after
                    # backward.
                    ddp_model_with_no_hook = torch.nn.parallel.DistributedDataParallel(
                        copy.deepcopy(model).cuda(),
                        device_ids=[self.rank],
                        gradient_as_bucket_view=grad_as_bucket_view,
                        static_graph=static_graph,
                    )
<<<<<<< HEAD
                    if static_graph:
                        ddp_model_with_no_hook._set_static_graph()

                    hook_params = ddp_model_with_optimizer_hook.parameters()
                    no_hook_params = ddp_model_with_no_hook.parameters()
                    if optimize_subset:
                        hook_params = list(hook_params)
                        no_hook_params = list(no_hook_params)
                        self.assertGreater(len(hook_params), 0)
                        hook_params = [hook_params[0]]
                        no_hook_params = [no_hook_params[0]]

                    # Register a fused optimizer that will run optimizer in step
                    # with allreduce.

                    if optimize_subset:
                        # API where optim_params is specified.
                        ddp_model_with_optimizer_hook._register_fused_optim(
                            optim_cls,
                            *functional_optim_args,
                            optim_params=hook_params,
                            **functional_optim_kwargs,
                        )
                    else:
                        # API where optim_params is omitted
                        ddp_model_with_optimizer_hook._register_fused_optim(
                            optim_cls,
                            *functional_optim_args,
                            **functional_optim_kwargs,
                        )

=======
>>>>>>> 977231d0
                    optimizer_no_hook = optim_cls(
                        no_hook_params,
                        *functional_optim_args,
                        **functional_optim_kwargs,
                    )

                    # Verify parameters are equal initially.
                    for hook_param, allreduce_param in zip(
                        ddp_model_with_optimizer_hook.parameters(),
                        ddp_model_with_no_hook.parameters(),
                    ):
                        self.assertEqual(hook_param, allreduce_param)

                    # Save old parameters to later verify optimizer modified them.
                    opt_hook_init_params = copy.deepcopy(
                        list(ddp_model_with_optimizer_hook.parameters())
                    )

                    # Run optimizer with hook model.
                    for i in range(6):
                        ddp_model_with_optimizer_hook.zero_grad()
                        out = ddp_model_with_optimizer_hook(inp)
                        loss = out.sum()
                        loss.backward()

                    dist.barrier()

                    # Run regular model.
                    for i in range(6):
                        ddp_model_with_no_hook.zero_grad()
                        out = ddp_model_with_no_hook(inp)
                        loss = out.sum()
                        loss.backward()
                        optimizer_no_hook.step()

                    dist.barrier()

                    # Now verify parameters are equal.
                    for hook_param, allreduce_param in zip(
                        ddp_model_with_optimizer_hook.parameters(),
                        ddp_model_with_no_hook.parameters(),
                    ):
                        self.assertEqual(hook_param, allreduce_param)

                    # Verify optimizer modified appropriate parameter set,
                    # otherwise they'd be trivially equal above.
                    if optimize_subset:
                        self.assertNotEqual(
                            opt_hook_init_params[0],
                            list(ddp_model_with_optimizer_hook.parameters())[0]
                        )
                        # Untouched params should be equal
                        self.assertEqual(
                            opt_hook_init_params[1:],list(ddp_model_with_optimizer_hook.parameters())[1:]
                        )
                    else:
                        self.assertNotEqual(
                            opt_hook_init_params,
                            list(ddp_model_with_optimizer_hook.parameters()),
                        )
                    dist.barrier()

        @sandcastle_skip_if(
            BACKEND not in DistTestCases.backend_feature["ddp"],
            f"The {BACKEND} backend does not support DistributedDataParallel"
        )
        @skip_if_lt_x_gpu(2)
        @skip_if_rocm
        @parametrize("grad_as_bucket_view", [True, False])
        @parametrize("static_graph", [True, False])
        @parametrize("optimize_subset", [True, False])
        def test_ddp_hook_with_optimizer_parity_adamw(
            self,
            grad_as_bucket_view,
            static_graph,
            optimize_subset,
        ):
            adamw_lr = 1e-2
            adamw_betas = (0.9, 0.99)
            adamw_eps = 1e-6
            self._test_ddp_hook_with_optimizer_parity(
                grad_as_bucket_view,
                static_graph,
                torch.optim.AdamW,
                optimize_subset,
                adamw_lr,
                betas=adamw_betas,
                eps=adamw_eps,
            )

        @sandcastle_skip_if(
            BACKEND not in DistTestCases.backend_feature["ddp"],
            f"The {BACKEND} backend does not support DistributedDataParallel"
        )
        @skip_if_lt_x_gpu(2)
        @skip_if_rocm
        def test_ddp_hook_with_optimizer_parity_adam(self):
            adam_lr = 1e-2
            adam_betas = (0.9, 0.99)
            adam_eps = 1e-6
            self._test_ddp_hook_with_optimizer_parity(
                True,  # grad as bucket view
                False,  # static graph
                torch.optim.Adam,
                adam_lr,
                betas=adam_betas,
                eps=adam_eps,
            )

        @sandcastle_skip_if(
            BACKEND not in DistTestCases.backend_feature["ddp"],
            f"The {BACKEND} backend does not support DistributedDataParallel"
        )
        @skip_if_lt_x_gpu(2)
        @skip_if_rocm
        def test_ddp_hook_with_optimizer_parity_sgd(self):
            sgd_lr = 1e-2
            sgd_momentum = 0.9
            sgd_weight_decay = 0.01
            # Not testing grad_as_bucket_view and static_graph as they are
            # tested in AdamW test above.
            self._test_ddp_hook_with_optimizer_parity(
                True,  # grad as bucket view
                False,  # static_graph
                torch.optim.SGD,
                sgd_lr,
                momentum=sgd_momentum,
                weight_decay=sgd_weight_decay,
            )

        def _test_ddp_hook_parity(self, state, hook):
            rank = self.rank
            m = torch.nn.Linear(1, 5)
            try:
                process_group = state.process_group
            except AttributeError:
                process_group = state

            net_with_hook = torch.nn.parallel.DistributedDataParallel(
                copy.deepcopy(m).to(rank),
                device_ids=[rank],
                process_group=process_group,
            )
            net_with_hook.register_comm_hook(state=state, hook=hook)
            net_without_hook = torch.nn.parallel.DistributedDataParallel(
                copy.deepcopy(m).to(rank),
                device_ids=[rank],
                process_group=process_group,
            )
            for i in range(100):
                # Clear gradients manually.
                for g in [
                    net_without_hook.module.weight.grad,
                    net_with_hook.module.weight.grad,
                ]:
                    if g is not None:
                        g.requires_grad_(False)
                        g.zero_()
                # Forward + BW
                batch = torch.tensor([rank]).float().cuda(rank)
                loss = net_without_hook(batch).sum()
                loss.backward()
                # For each worker, the gradient on the weight should be worker_rank.
                grad = net_without_hook.module.weight.grad
                avg = grad.clone()
                expected_grad = (
                    sum(i for i in range(dist.get_world_size())) / dist.get_world_size()
                )
                loss_hook = net_with_hook(batch).sum()
                loss_hook.backward()
                grad_hook = net_with_hook.module.weight.grad
                avg_hook = grad_hook.clone()
                # Verify hook grad with expected.
                self.assertEqual(
                    avg_hook[0, 0].item(),
                    expected_grad,
                    msg=f"Expected hook grad of {expected_grad} but got {avg_hook[0, 0]}",
                )
                # Verify hook grad with vanilla allreduce
                self.assertEqual(
                    avg_hook[0, 0],
                    avg[0, 0],
                    msg=f"Expected hook grad to be close to allreduce {avg[0, 0]}, but got {avg_hook[0, 0]}",
                )

        @sandcastle_skip_if(
            BACKEND not in DistTestCases.backend_feature["cuda"],
            f"The {BACKEND} backend does not support DDP communication hook on CUDA devices"
        )
        @skip_if_lt_x_gpu(int(os.environ["WORLD_SIZE"]))
        @skip_if_rocm
        def test_ddp_hook_parity_allreduce(self):
            self._test_ddp_hook_parity(state=None, hook=default.allreduce_hook)

        @sandcastle_skip_if(
            BACKEND not in DistTestCases.backend_feature["cuda"],
            f"The {BACKEND} backend does not support DDP communication hook on CUDA devices"
        )
        @skip_if_lt_x_gpu(int(os.environ["WORLD_SIZE"]))
        @skip_if_rocm
        def test_ddp_hook_parity_allreduce_process_group(self):
            # process_group is passed in to both DDP and comm. hook
            world_size = dist.get_world_size()
            rank_to_GPU = init_multigpu_helper(world_size, BACKEND)
            gpus = [rank_to_GPU[int(r)][0] for r in range(world_size)]
            process_group = torch.distributed.new_group(gpus)
            self._test_ddp_hook_parity(state=process_group, hook=default.allreduce_hook)

        @sandcastle_skip_if(
            BACKEND not in DistTestCases.backend_feature["cuda"],
            f"The {BACKEND} backend does not support DDP communication hook on CUDA devices"
        )
        @skip_if_lt_x_gpu(int(os.environ["WORLD_SIZE"]))
        @skip_if_rocm
        def test_ddp_hook_parity_powerSGD(self):
            for warm_start in [True, False]:
                powersgd_state = powerSGD.PowerSGDState(
                    process_group=None,
                    matrix_approximation_rank=1,
                    start_powerSGD_iter=2,
                    warm_start=warm_start,
                )
                self._test_ddp_hook_parity(
                    state=powersgd_state, hook=powerSGD.powerSGD_hook
                )

        @sandcastle_skip_if(
            BACKEND not in DistTestCases.backend_feature["cuda"],
            f"The {BACKEND} backend does not support DDP communication hook on CUDA devices"
        )
        @sandcastle_skip_if(
            NO_MULTIPROCESSING_SPAWN,
            "Disabled for environments that \
                         don't support multiprocessing with spawn start method",
        )
        @skip_if_lt_x_gpu(int(os.environ["WORLD_SIZE"]))
        @skip_if_rocm
        def test_ddp_hook_parity_post_localSGD(self):
            # Although we start run local SGD at iteration 10, since we still use the global process group to run it,
            # the post-LocalSGD actually still allreduces gradients globally for the remaining iterations.
            state = post_localSGD.PostLocalSGDState(
                process_group=None, subgroup=dist.group.WORLD, start_localSGD_iter=10
            )
            self._test_ddp_hook_parity(
                state=state, hook=post_localSGD.post_localSGD_hook
            )

            # When `subgroup` is None, it is equivalent to the subgroup on the each node.
            # For this single-node test environment, the intra-node process group is equivalent to
            # the global process group.
            if self.world_size == dist.get_world_size():
                state = post_localSGD.PostLocalSGDState(
                    process_group=None, subgroup=None, start_localSGD_iter=10
                )
                self._test_ddp_hook_parity(
                    state=state, hook=post_localSGD.post_localSGD_hook
                )

            # Since we start local SGD later than the total number of 100 iterations,
            # no local SGD actually is executed, and we don't even need to provide a subgroup for this case.
            state = post_localSGD.PostLocalSGDState(
                process_group=None, subgroup=None, start_localSGD_iter=1000
            )
            self._test_ddp_hook_parity(
                state=state, hook=post_localSGD.post_localSGD_hook
            )

        def _prepare_single_device_module(
            self,
            rank,
            process_group,
            devices,
            device_ids,
            global_batch_size,
            gradient_as_bucket_view=False,
        ):
            model = Net()
            device = devices[0] if devices else torch.device("cuda:%d" % rank)
            ddp_model = DistributedDataParallel(
                copy.deepcopy(model).to(device),
                device_ids=device_ids,
                process_group=process_group,
                bucket_cap_mb=0.001,
                gradient_as_bucket_view=gradient_as_bucket_view,
            )

            model.to(device)

            input = torch.randn(global_batch_size, 2).to(device)
            target = torch.randn(global_batch_size, 4).to(device)

            return model, ddp_model, input, target

        def _prepare_cpu_module(
            self,
            process_group,
            global_batch_size,
            gradient_as_bucket_view=False,
        ):
            model = Net()
            ddp_model = DistributedDataParallel(
                copy.deepcopy(model),
                process_group=process_group,
                bucket_cap_mb=0.001,
                gradient_as_bucket_view=gradient_as_bucket_view,
            )
            input = torch.randn(global_batch_size, 2)
            target = torch.randn(global_batch_size, 4)
            return model, ddp_model, input, target

        def _test_accumulate_gradients_no_sync(
            self, num_iters=2, ddp_comm_hook=None, gradient_as_bucket_view=False
        ):
            """
            This is the recommended way to implement accumulate grads.
            If ``ddp_comm_hook`` input was specified, it will also register that hook
            to the ``ddp_model``. The hook fed into this function should not change
            the resulting gradients.
            """
            group, group_id, rank = self._init_global_test()
            world_size = get_world_size()

            # FIXME: Add testing for gloo/CUDA
            if BACKEND == "mpi" or BACKEND == "gloo":
                global_batch_size = world_size
                local_batch_size = 1
                model, ddp_model, input, target = self._prepare_cpu_module(
                    group_id, global_batch_size, gradient_as_bucket_view
                )

            if BACKEND == "nccl":
                rank_to_GPU = init_multigpu_helper(dist.get_world_size(), BACKEND)
                int_devices = rank_to_GPU[rank][:1]
                devices = [torch.device("cuda:" + str(i)) for i in int_devices]
                global_batch_size = world_size
                local_batch_size = len(devices)
                model, ddp_model, input, target = self._prepare_single_device_module(
                    rank,
                    group_id,
                    devices,
                    devices,
                    global_batch_size,
                    gradient_as_bucket_view,
                )

            if ddp_comm_hook is not None:
                ddp_model.register_comm_hook(group_id, ddp_comm_hook)

            def step_model(model, input, target):
                model.train()
                output = model(input)
                loss = F.mse_loss(output, target.to(output.device))
                loss.backward()

            # ensure accumulate grads works with no_grad => no grads are accumulated.
            with torch.no_grad():
                with ddp_model.no_sync():
                    ddp_model.train()
                    ddp_model(input)

            # check two model parameters over num_iters iterations
            for iteration in range(num_iters):
                step_model(model, input, target)

                ddp_input = input[
                    rank * local_batch_size : (rank + 1) * local_batch_size
                ]
                ddp_target = target[
                    rank * local_batch_size : (rank + 1) * local_batch_size
                ]

                if iteration % num_iters == 0:
                    # accumulate grads locally
                    with ddp_model.no_sync():
                        step_model(ddp_model, ddp_input, ddp_target)
                else:
                    # sync grads
                    step_model(ddp_model, ddp_input, ddp_target)

                for i, j in zip(model.parameters(), ddp_model.parameters()):
                    if not i.requires_grad:
                        continue
                    if iteration % num_iters == 0:
                        self.assertNotEqual(i.grad, j.grad)
                    else:
                        self.assertEqual(i.grad, j.grad)

                # Shuffle the input so that DDP input is different
                torch.manual_seed(1337 + iteration)
                input = input[torch.randperm(global_batch_size)]

        @sandcastle_skip_if(
            BACKEND != "mpi" and BACKEND != "nccl" and BACKEND != "gloo",
            "get_future is only supported on mpi, nccl and gloo",
        )
        @nccl_skip_if_lt_x_gpu(BACKEND, 2)
        def test_accumulate_gradients_no_sync(self):
            """
            Runs _test_accumulate_gradients_no_sync using default inputs
            """
            self._test_accumulate_gradients_no_sync()

        @sandcastle_skip_if(
            BACKEND != "mpi" and BACKEND != "nccl" and BACKEND != "gloo",
            "get_future is only supported on mpi, nccl and gloo",
        )
        @nccl_skip_if_lt_x_gpu(BACKEND, 2)
        def test_accumulate_gradients_no_sync_grad_is_view(self):
            """
            Runs _test_accumulate_gradients_no_sync using default inputs
            """
            self._test_accumulate_gradients_no_sync(gradient_as_bucket_view=True)

        @sandcastle_skip_if(
            BACKEND != "mpi" and BACKEND != "nccl" and BACKEND != "gloo",
            "get_future is only supported on mpi, nccl and gloo",
        )
        @nccl_skip_if_lt_x_gpu(BACKEND, 2)
        def test_accumulate_gradients_no_sync_allreduce_hook(self):
            """
            Runs multiple iterations on _test_accumulate_gradients_no_sync
            using allreduce hook and validates whether future result was properly
            passed as gradients in reducer.
            """

            world_size = get_world_size()

            def allreduce_hook(
                group_id: object, bucket: dist.GradBucket
            ) -> torch.futures.Future[torch.Tensor]:
                tensors = [bucket.buffer() / world_size]
                return (
                    group_id.allreduce(tensors)
                    .get_future()
                    .then(lambda fut: fut.value()[0])
                )

            self._test_accumulate_gradients_no_sync(
                num_iters=4, ddp_comm_hook=allreduce_hook
            )

        @sandcastle_skip_if(
            BACKEND != "mpi" and BACKEND != "nccl" and BACKEND != "gloo",
            "get_future is only supported on mpi, nccl and gloo",
        )
        @nccl_skip_if_lt_x_gpu(BACKEND, 2)
        def test_accumulate_gradients_no_sync_allreduce_with_then_hook(self):
            """
            Runs multiple iterations on _test_accumulate_gradients_no_sync using allreduce
            hook that also uses then callbacks. In first then callback result is multiplied
            by 2, and the second callback divides the result by 2 * world_size. It validates
            whether final result was properly passed as gradients in reducer.
            """

            world_size = get_world_size()

            def allreduce_with_then_hook(
                group_id: object, bucket: dist.GradBucket
            ) -> torch.futures.Future[torch.Tensor]:
                fut = group_id.allreduce([bucket.buffer()]).get_future()

                def mult(fut):
                    # Multiply the result by 2.
                    return 2 * fut.wait()[0]

                def div(fut):
                    # Divide the result by 2 * world_size.
                    return fut.wait() / (2 * world_size)

                return fut.then(mult).then(div)

            self._test_accumulate_gradients_no_sync(
                num_iters=4, ddp_comm_hook=allreduce_with_then_hook
            )

        @sandcastle_skip_if(
            BACKEND != "mpi" and BACKEND != "nccl" and BACKEND != "gloo",
            "get_future is only supported on mpi, nccl and gloo",
        )
        @nccl_skip_if_lt_x_gpu(BACKEND, 2)
        def test_get_future(self):
            def mult(fut):
                return [t * 3 for t in fut.wait()]

            def add(fut):
                return [t + 1 for t in fut.wait()]

            group, group_id, rank = self._init_global_test()
            input = _build_tensor(3, 2)
            if BACKEND == "nccl":
                rank_to_GPU = init_multigpu_helper(dist.get_world_size(), BACKEND)
                device_id = rank_to_GPU[rank][0]
                input = input.to(device_id)
            fut = group_id.allreduce([input]).get_future()
            res = fut.then(mult).then(add).wait()
            expected = _build_tensor(3, 2 * len(group) * 3 + 1)

            self.assertEqual(res[0], expected)

        @sandcastle_skip_if(
            BACKEND not in DistTestCases.backend_feature["ddp"],
            f"The {BACKEND} backend does not support DistributedDataParallel"
        )
        @skip_if_no_gpu
        def test_DistributedDataParallel(self):
            group, group_id, rank = self._init_global_test()
            rank_to_GPU = init_multigpu_helper(dist.get_world_size(), BACKEND)
            gpus = list(rank_to_GPU[rank])

            for use_bucket_view, static_graph in itertools.product(
                (False, True), (False, True)
            ):
                self._test_DistributedDataParallel(
                    gpu_subset=gpus,
                    rank=rank,
                    gradient_as_bucket_view=use_bucket_view,
                    static_graph=static_graph,
                )

                # test set static graph twice
                self._test_DistributedDataParallel(
                    gpu_subset=gpus,
                    rank=rank,
                    gradient_as_bucket_view=use_bucket_view,
                    static_graph=static_graph,
                    set_static_graph_twice=True,
                )

                # test output_device
                self._test_DistributedDataParallel(
                    gpu_subset=gpus,
                    rank=rank,
                    output_device=torch.device("cuda"),
                    gradient_as_bucket_view=use_bucket_view,
                    static_graph=static_graph,
                )

                # test device_ids
                gpus_list = [torch.device("cuda:" + str(i)) for i in gpus]
                self._test_DistributedDataParallel(
                    gpu_subset=gpus_list,
                    rank=rank,
                    output_device=torch.device("cuda"),
                    gradient_as_bucket_view=use_bucket_view,
                    static_graph=static_graph,
                )

        def _test_DistributedDataParallel_with_amp(self, grad_is_view=False):
            torch.manual_seed(31415)
            # Creates model and optimizer in default precision
            model = copy.deepcopy(DDP_NET).cuda()
            optimizer = torch.optim.SGD(model.parameters(), lr=0.03)

            # Creates a GradScaler once at the beginning of training.
            scaler = GradScaler()

            ddp_model = nn.parallel.DistributedDataParallel(
                model, device_ids=[self.rank], gradient_as_bucket_view=grad_is_view
            )

            input = torch.randn(dist.get_world_size() * 2, 2).cuda()
            target = torch.randn(dist.get_world_size() * 2, 4).cuda()
            loss_fn = nn.MSELoss()

            # verify grads are none before training
            for p in ddp_model.parameters():
                self.assertTrue(p is not None)
                self.assertTrue(p.grad is None)

            for idx in range(20):
                optimizer.zero_grad()
                # Runs the forward pass with autocasting.
                with autocast():
                    output = ddp_model(input)
                    loss = loss_fn(output, target)

                # Scales loss.  Calls backward() on scaled loss to create scaled gradients.
                # Backward passes under autocast are not recommended.
                # Backward ops run in the same dtype autocast chose for corresponding forward ops.
                scaler.scale(loss).backward()

                # verify grads are not none and are valid during training
                for p in ddp_model.parameters():
                    if p.requires_grad:
                        self.assertTrue(p.grad is not None)
                        self.assertFalse(p.grad.isnan().any())
                        self.assertFalse(p.grad.isinf().any())

                # scaler.step() first unscales the gradients of the optimizer's assigned params.
                # If these gradients do not contain infs or NaNs, optimizer.step() is then called,
                # otherwise, optimizer.step() is skipped.
                scaler.step(optimizer)

                # Updates the scale for next iteration.
                scaler.update()

                # Shuffle the input so that DDP input is different
                torch.manual_seed(1337 + idx)
                input = input[torch.randperm(dist.get_world_size() * 2)]

            return ddp_model

        @sandcastle_skip_if(
            BACKEND not in DistTestCases.backend_feature["ddp"],
            f"The {BACKEND} backend does not support DistributedDataParallel"
        )
        @skip_if_no_gpu
        def test_DistributedDataParallel_with_amp_and_grad_is_view(self):
            torch.cuda.set_device(self.rank)
            ddp_model_grad_not_view = self._test_DistributedDataParallel_with_amp(
                grad_is_view=False
            )
            ddp_model_grad_is_view = self._test_DistributedDataParallel_with_amp(
                grad_is_view=True
            )
            for i, j in zip(
                ddp_model_grad_not_view.parameters(),
                ddp_model_grad_is_view.parameters(),
            ):
                self.assertEqual(i, j)

        def _test_DistributedDataParallel_SyncBatchNorm(
            self,
            gpu_subset,
            rank,
            local_bs,
            global_bs,
            offset,
            output_device=None,
            affine=True,
        ):
            # Run a simple end to end DDP model, use result of single node model
            # as baseline

            # cpu training setup
            model = BN_NET if affine else BN_NET_NO_AFFINE

            # single gpu training setup
            model_gpu = copy.deepcopy(model)
            model_gpu.cuda(gpu_subset[0])

            # DDP training setup
            model_DDP = nn.SyncBatchNorm.convert_sync_batchnorm(copy.deepcopy(model))
            model_DDP.cuda(gpu_subset[0])
            model_DDP = nn.parallel.DistributedDataParallel(
                model_DDP, device_ids=gpu_subset
            )

            # test serializable/unserializable
            with tempfile.NamedTemporaryFile() as tmp:
                if sys.platform == "win32":
                    torch.save(model_DDP, tmp)
                    tmp.seek(0)
                    model_DDP = torch.load(tmp)
                else:
                    torch.save(model_DDP, tmp.name)
                    model_DDP = torch.load(tmp.name)

            # data initialization
            input_cpu = torch.randn(global_bs, 2)
            target = torch.randn(global_bs, 4)
            loss = nn.MSELoss()

            # check two model parameters over 5 iterations
            self._test_DDP_niter(
                model_gpu,
                model_DDP,
                input_cpu.cuda(gpu_subset[0]),
                target.cuda(gpu_subset[0]),
                loss,
                local_bs,
                rank,
                global_bs,
                True,
                offset,
                dist.get_world_size(),
                5 if affine else 2,
            )
            self._barrier()

        @skip_if_lt_x_gpu(2)
        @sandcastle_skip_if(
            BACKEND not in DistTestCases.backend_feature["ddp"],
            f"The {BACKEND} backend does not support DistributedDataParallel"
        )
        def test_post_localSGD_optimizer_parity(self, grad_is_view=False):
            learning_rate = 0.03
            period = 4
            warmup_steps = 10
            torch.cuda.set_device(self.rank)
            net = torch.nn.parallel.DistributedDataParallel(
                copy.deepcopy(DDP_NET).cuda(),
                device_ids=[self.rank],
                gradient_as_bucket_view=grad_is_view,
            )
            opt = torch.optim.SGD(net.parameters(), lr=learning_rate)
            averager = averagers.PeriodicModelAverager(
                period=period, warmup_steps=warmup_steps
            )

            post_localSGD_net = torch.nn.parallel.DistributedDataParallel(
                copy.deepcopy(DDP_NET).cuda(),
                device_ids=[self.rank],
                gradient_as_bucket_view=grad_is_view,
            )
            post_localSGD_opt = post_localSGD_optimizer.PostLocalSGDOptimizer(
                optim=torch.optim.SGD(post_localSGD_net.parameters(), lr=learning_rate),
                averager=averagers.PeriodicModelAverager(
                    period=period, warmup_steps=warmup_steps
                )
            )

            input = torch.randn(dist.get_world_size() * 2, 2).cuda()
            target = torch.randn(dist.get_world_size() * 2, 4).cuda()
            loss_fn = nn.MSELoss()

            for _ in range(20):
                opt.zero_grad()
                output = net(input)
                loss = loss_fn(output, target)
                loss.backward()
                opt.step()
                averager.average_parameters(net.parameters())

                post_localSGD_opt.zero_grad()
                post_localSGD_output = post_localSGD_net(input)
                post_localSGD_loss = loss_fn(post_localSGD_output, target)
                post_localSGD_loss.backward()
                post_localSGD_opt.step()

                for p1, p2 in zip(net.parameters(), post_localSGD_net.parameters()):
                    self.assertEqual(p1.data, p2.data)

        @sandcastle_skip_if(
            BACKEND not in DistTestCases.backend_feature["ddp"],
            f"The {BACKEND} backend does not support DistributedDataParallel"
        )
        @skip_if_no_gpu
        def test_DistributedDataParallel_SyncBatchNorm_Channels_Last(self):
            group, group_id, rank = self._init_global_test()
            num_processes = dist.get_world_size()
            local_bs = 2
            bs_offset = int(rank * 2)
            global_bs = int(num_processes * 2)

            model = ONLY_SBN_NET
            model_gpu = copy.deepcopy(model).cuda(rank)
            model_DDP = nn.parallel.DistributedDataParallel(
                model_gpu, device_ids=[rank]
            )

            memory_format = torch.channels_last
            input_gpu = (
                torch.randn(global_bs, 2, 4, 4, dtype=torch.float)
                .cuda(rank)
                .to(memory_format=memory_format)
            )
            target_gpu = (
                torch.randn(global_bs, 2, 4, 4, dtype=torch.float)
                .cuda(rank)
                .to(memory_format=memory_format)
            )
            loss = nn.MSELoss()

            # check two model parameters over 5 iterations
            self._test_DDP_niter(
                model_gpu,
                model_DDP,
                input_gpu,
                target_gpu,
                loss,
                local_bs,
                rank,
                global_bs,
                True,
                bs_offset,
                dist.get_world_size(),
                memory_format=memory_format,
            )
            self._barrier()

        @sandcastle_skip_if(
            BACKEND not in DistTestCases.backend_feature["ddp"],
            f"The {BACKEND} backend does not support DistributedDataParallel"
        )
        @skip_if_no_gpu
        def test_DistributedDataParallel_SyncBatchNorm(self):
            group, group_id, rank = self._init_global_test()
            world_size = dist.get_world_size()
            # DDP does not support replicating BN layers within a process, hence
            # testing with one module replica per process
            gpus = [rank]

            local_bs = 2
            bs_offset = int(rank * 2)
            global_bs = int(world_size * 2)

            self._test_DistributedDataParallel_SyncBatchNorm(
                gpu_subset=gpus,
                rank=rank,
                local_bs=local_bs,
                global_bs=global_bs,
                offset=bs_offset,
            )

            # test output_device
            self._test_DistributedDataParallel_SyncBatchNorm(
                gpu_subset=gpus,
                rank=rank,
                local_bs=local_bs,
                global_bs=global_bs,
                offset=bs_offset,
                output_device=torch.device("cuda"),
            )

            # test device_ids
            gpus = [torch.device("cuda:" + str(i)) for i in gpus]
            self._test_DistributedDataParallel_SyncBatchNorm(
                gpu_subset=gpus,
                rank=rank,
                local_bs=local_bs,
                global_bs=global_bs,
                offset=bs_offset,
                output_device=torch.device("cuda"),
            )

        @sandcastle_skip_if(
            BACKEND not in DistTestCases.backend_feature["ddp"],
            f"The {BACKEND} backend does not support DistributedDataParallel"
        )
        @skip_if_no_gpu
        def test_DistributedDataParallel_SyncBatchNorm_No_Affine(self):
            group, group_id, rank = self._init_global_test()
            world_size = dist.get_world_size()
            # DDP does not support replicating BN layers within a process, hence
            # testing with one module replica per process
            gpus = [rank]

            local_bs = 2
            bs_offset = int(rank * 2)
            global_bs = int(world_size * 2)

            self._test_DistributedDataParallel_SyncBatchNorm(
                gpu_subset=gpus,
                rank=rank,
                local_bs=local_bs,
                global_bs=global_bs,
                offset=bs_offset,
                affine=False,
            )

        @sandcastle_skip_if(
            BACKEND not in DistTestCases.backend_feature["ddp"],
            f"The {BACKEND} backend does not support DistributedDataParallel"
        )
        @skip_if_no_gpu
        def test_DistributedDataParallel_SyncBatchNorm_2D_Input(self):
            group, group_id, rank = self._init_global_test()
            # DDP does not support replicating BN layers within a process, hence
            # testing with one module replica per process
            gpus = [rank]

            model = nn.BatchNorm1d(2)

            # single gpu training setup
            model_gpu = copy.deepcopy(model)
            model_gpu.cuda(gpus[0])

            # DDP training setup
            model_DDP = nn.SyncBatchNorm.convert_sync_batchnorm(copy.deepcopy(model))
            model_DDP.cuda(gpus[0])
            model_DDP = nn.parallel.DistributedDataParallel(model_DDP, device_ids=gpus)

            local_bs = len(gpus) * 2
            global_bs = dist.get_world_size() * local_bs
            input_cpu = torch.randn(global_bs, 2)
            target = torch.randn(global_bs, 2)
            loss = nn.MSELoss()

            # disabling cudnn.
            # SyncBatchNorm goes through native_batch_norm kernel, this avoids the
            # numerical issue created by the divergent code path.
            with torch.backends.cudnn.flags(False):
                # check two model parameters over 5 iterations
                self._test_DDP_niter(
                    model_gpu,
                    model_DDP,
                    input_cpu.cuda(gpus[0]),
                    target.cuda(gpus[0]),
                    loss,
                    local_bs,
                    rank,
                    global_bs,
                    True,
                )
                self._barrier()

        @sandcastle_skip_if(
            BACKEND not in DistTestCases.backend_feature["ddp"],
            f"The {BACKEND} backend does not support DistributedDataParallel"
        )
        @skip_if_no_gpu
        @require_world_size(2)
        def test_DistributedDataParallel_SyncBatchNorm_Single_Input_Per_Process(self):
            group, group_id, rank = self._init_global_test()
            # DDP does not support replicating BN layers within a process, hence
            # testing with one module replica per process
            gpus = [rank]

            model = nn.BatchNorm1d(2)

            # single gpu training setup
            model_gpu = copy.deepcopy(model)
            model_gpu.cuda(gpus[0])

            # DDP training setup
            model_DDP = nn.SyncBatchNorm.convert_sync_batchnorm(copy.deepcopy(model))
            model_DDP.cuda(gpus[0])
            model_DDP = nn.parallel.DistributedDataParallel(model_DDP, device_ids=gpus)

            local_bs = 1
            global_bs = dist.get_world_size()
            input_cpu = torch.randn(global_bs, 2)
            target = torch.randn(global_bs, 2)
            loss = nn.MSELoss()

            # disabling cudnn.
            # SyncBatchNorm goes through native_batch_norm kernel, this avoids the
            # numerical issue created by the divergent code path.
            with torch.backends.cudnn.flags(False):
                # check two model parameters over 5 iterations
                self._test_DDP_niter(
                    model_gpu,
                    model_DDP,
                    input_cpu.cuda(gpus[0]),
                    target.cuda(gpus[0]),
                    loss,
                    local_bs,
                    rank,
                    global_bs,
                    True,
                )
                self._barrier()

        @sandcastle_skip_if(
            BACKEND not in DistTestCases.backend_feature["ddp"],
            f"The {BACKEND} backend does not support DistributedDataParallel"
        )
        @skip_if_no_gpu
        def test_DistributedDataParallel_SyncBatchNorm_Diff_Input_Sizes_Running_Value(
            self,
        ):
            group, group_id, rank = self._init_global_test()
            model = nn.parallel.DistributedDataParallel(
                ONLY_SBN_NET.cuda(rank), device_ids=[rank]
            )

            input_var = []
            for i in range(dist.get_world_size()):
                input_var_rank = torch.cat(
                    [
                        torch.ones(2, 1, 10 ** (i + 1)) * (0.1 ** (i - 1)),
                        torch.ones(2, 1, 10 ** (i + 1)) * (0.3 ** (i - 1)),
                    ],
                    dim=1,
                )
                input_var.append(input_var_rank)

            all_input_var = torch.cat(
                [
                    x.permute(1, 0, 2).contiguous().view(ONLY_SBN_NET.num_features, -1)
                    for x in input_var
                ],
                dim=1,
            ).cuda(rank)

            for i in range(100):
                y = model(input_var[rank].cuda(rank))
                y.mean().backward()

            running_mean, running_var = (
                model.module.running_mean,
                model.module.running_var,
            )
            torch.testing.assert_close(running_mean, all_input_var.mean(1))
            torch.testing.assert_close(running_var, all_input_var.var(1))

        @sandcastle_skip_if(
            BACKEND not in DistTestCases.backend_feature["ddp"],
            f"The {BACKEND} backend does not support DistributedDataParallel"
        )
        @skip_if_no_gpu
        def test_DistributedDataParallel_SyncBatchNorm_Diff_Input_Sizes_gradient(self):
            group, group_id, rank = self._init_global_test()
            # only do single GPU per process
            gpus = [rank]

            # cpu training setup
            model = BN_NET

            num_processes = dist.get_world_size()
            local_bs = rank + 2
            bs_offset = int((rank + 3) * rank / 2)
            global_bs = int((num_processes + 3) * num_processes / 2)

            self._test_DistributedDataParallel_SyncBatchNorm(
                gpu_subset=gpus,
                rank=rank,
                local_bs=local_bs,
                global_bs=global_bs,
                offset=bs_offset,
            )

        def _test_ddp_logging_data(self, is_gpu):
            rank = dist.get_rank()
            model_DDP = copy.deepcopy(DDP_NET)
            if is_gpu:
                model_DDP = nn.parallel.DistributedDataParallel(
                    model_DDP.cuda(rank), device_ids=[rank]
                )
            else:
                model_DDP = nn.parallel.DistributedDataParallel(model_DDP)

            # dummy data initialization
            local_bs = 2
            batch_size, input, target, loss = self._prepare_dummy_data(local_bs)
            if is_gpu:
                input = input.cuda(rank)
                target = target.cuda(rank)

            model_DDP._set_ddp_runtime_logging_sample_rate(2)

            for idx in range(20):
                offset = rank * local_bs

                # DDP training, DDP scatters subsets of input to nodes/GPUs
                self._test_DDP_helper(
                    model_DDP,
                    input[offset : offset + local_bs],
                    target[offset : offset + local_bs],
                    loss,
                    1,
                )

                self._model_step_with_zero_grad(model_DDP)

                # Verify DDP logging data is sampled as expected
                # If it has ran more than 10 iteratons and this is
                # the sampled iteration for measuring run time stats,
                # the run time stats for this idx-th iteration will not
                # be zeros.
                ddp_logging_data = model_DDP._get_ddp_logging_data()
                if idx > 0 and (idx < 10 or idx % 2 == 0):
                    self.assertGreaterEqual(
                        ddp_logging_data.get("forward_compute_time"), 1
                    )
                    self.assertGreaterEqual(
                        ddp_logging_data.get("backward_compute_time"), 1
                    )
                    self.assertGreaterEqual(
                        ddp_logging_data.get("backward_comm_time"), 1
                    )
                    self.assertGreaterEqual(
                        ddp_logging_data.get("backward_compute_time"),
                        ddp_logging_data.get("backward_compute_comm_overlap_time"),
                    )
                    self.assertGreaterEqual(
                        ddp_logging_data.get("backward_comm_time"),
                        ddp_logging_data.get("backward_compute_comm_overlap_time"),
                    )
                    self.assertEqual(ddp_logging_data.get("iteration"), idx)
                elif idx > 0:
                    # if the idx-th iteration is not sampled to set runtime stats,
                    # ddp_logging_data.iteration will not be updated to current
                    # iteration.
                    self.assertNotEqual(ddp_logging_data.get("iteration"), idx)

                # Shuffle the input so that DDP input is different
                input = input[torch.randperm(batch_size)]

            return model_DDP

        @sandcastle_skip_if(BACKEND == "nccl", "nccl does not support DDP on CPU models")
        def test_ddp_logging_data_cpu(self):
            def parse_env(var):
                return os.environ[var] if var in os.environ else "N/A"

            os.environ["TORCH_DISTRIBUTED_DEBUG"] = "INFO"
            group, group_id, rank = self._init_global_test()
            model_DDP = self._test_ddp_logging_data(is_gpu=False)

            ddp_logging_data = model_DDP._get_ddp_logging_data()
            self.assertEqual(ddp_logging_data.get("world_size"), dist.get_world_size())
            self.assertEqual(ddp_logging_data.get("rank"), dist.get_rank())
            self.assertEqual(ddp_logging_data.get("module_name"), "Net")
            self.assertEqual(ddp_logging_data.get("device_ids"), "")
            # output_device is -1 in default if it is not set, e.g.
            # output_device of CPU training is -1.
            self.assertEqual(ddp_logging_data.get("output_device"), -1)
            self.assertEqual(ddp_logging_data.get("broadcast_buffers"), 1)
            self.assertEqual(ddp_logging_data.get("bucket_cap_bytes"), 25 * 1024 * 1024)
            self.assertEqual(ddp_logging_data.get("find_unused_parameters"), 0)
            self.assertEqual(ddp_logging_data.get("gradient_as_bucket_view"), 0)
            self.assertEqual(
                ddp_logging_data.get("backend_name"), dist.get_backend(group_id)
            )
            self.assertEqual(ddp_logging_data.get("iteration"), 18)
            params = list(model_DDP.parameters())
            num_params = 0
            param_size = 0
            params = list(
                parameter
                for parameter in filter(
                    lambda parameter: parameter.requires_grad, params
                )
            )
            for p in params:
                num_params += 1
                param_size += p.numel() * p.element_size()
            self.assertEqual(ddp_logging_data.get("dtypes"), "float")
            self.assertEqual(
                ddp_logging_data.get("total_parameter_size_bytes"), param_size
            )
            self.assertEqual(ddp_logging_data.get("num_parameter_tensors"), num_params)
            self.assertEqual(ddp_logging_data.get("bucket_sizes"), str(param_size))
            self.assertEqual(
                ddp_logging_data.get("master_port"), parse_env("MASTER_PORT")
            )
            self.assertEqual(
                ddp_logging_data.get("master_addr"), parse_env("MASTER_ADDR")
            )
            self.assertEqual(
                ddp_logging_data.get("torch_distributed_debug"),
                parse_env("TORCH_DISTRIBUTED_DEBUG"),
            )
            self.assertEqual(
                ddp_logging_data.get("cuda_visible_devices"),
                parse_env("CUDA_VISIBLE_DEVICES"),
            )
            if ddp_logging_data.get("backend_name") == "gloo":
                self.assertEqual(
                    ddp_logging_data.get("gloo_socket_ifname"),
                    parse_env("GLOO_SOCKET_IFNAME"),
                )
                self.assertEqual(
                    ddp_logging_data.get("gloo_device_transport"),
                    parse_env("GLOO_DEVICE_TRANSPORT"),
                )
                default_gloo_threads = 2
                self.assertEqual(
                    ddp_logging_data.get("gloo_num_threads"),
                    default_gloo_threads,
                )

            self.assertEqual(ddp_logging_data.get("nccl_socket_ifname"), None)
            self.assertEqual(ddp_logging_data.get("nccl_blocking_wait"), None)
            self.assertEqual(ddp_logging_data.get("nccl_async_error_handling"), None)
            self.assertEqual(ddp_logging_data.get("nccl_debug"), None)
            self.assertEqual(ddp_logging_data.get("nccl_nthreads"), None)
            self.assertEqual(ddp_logging_data.get("nccl_ib_timeout"), None)
            # test runtime logging fields
            # Note: DETAIL debug mode logs DDP logging data to stdout and
            # thus accesses std::map, which fills in a default value for the
            # type if it didn't exist.
            self.assertEqual(ddp_logging_data.get("unused_parameter_size", 0), 0)
            self.assertEqual(ddp_logging_data.get("has_rebuilt_buckets"), 1)
            init_bucket_lims = ddp_logging_data.get("initial_bucket_size_limits")
            rebuilt_bucket_lims = ddp_logging_data.get("rebuilt_bucket_size_limits")
            self.assertEqual(
                int(init_bucket_lims),
                dist._DEFAULT_FIRST_BUCKET_BYTES,
            )
            self.assertEqual(
                int(rebuilt_bucket_lims),
                dist._DEFAULT_FIRST_BUCKET_BYTES,
            )
            self.assertEqual(
                ddp_logging_data.get("rebuilt_bucket_sizes"), str(param_size)
            )
            grad_ready_order = ddp_logging_data.get("prev_iteration_grad_ready_order_indices")
            expected_order = list(reversed([str(x) for x in range(3)]))
            self.assertEqual(grad_ready_order, ", ".join(expected_order))
            bucket_indices = ddp_logging_data.get("rebuilt_per_bucket_param_indices")
            self.assertEqual(bucket_indices, " ".join(expected_order))
            # It is hard to test accurate latency, but it can test whether the latency is
            # a valid value and in the expected range.
            self.assertGreaterEqual(ddp_logging_data.get("avg_forward_compute_time"), 1)
            self.assertGreaterEqual(
                ddp_logging_data.get("avg_backward_compute_time"), 1
            )
            self.assertGreaterEqual(ddp_logging_data.get("avg_backward_comm_time"), 1)
            self.assertGreaterEqual(
                ddp_logging_data.get("avg_backward_compute_time"),
                ddp_logging_data.get("avg_backward_compute_comm_overlap_time"),
            )
            self.assertGreaterEqual(
                ddp_logging_data.get("avg_backward_comm_time"),
                ddp_logging_data.get("avg_backward_compute_comm_overlap_time"),
            )
            # Test host-side times are roughly in the order that we expect
            fwd_host_side_time = ddp_logging_data.get("forward_compute_time_start")
            bwd_comp_start_host_side_time = ddp_logging_data.get("backward_compute_time_start")
            bwd_comp_end_host_side_time = ddp_logging_data.get("backward_compute_time_end")
            bwd_comm_start_host_side_time = ddp_logging_data.get("backward_comm_time_start")
            bwd_comm_end_host_side_time = ddp_logging_data.get("backward_comm_time_end")
            self.assertGreaterEqual(bwd_comm_end_host_side_time, bwd_comm_start_host_side_time)
            self.assertGreaterEqual(bwd_comm_start_host_side_time, bwd_comp_start_host_side_time)
            self.assertGreaterEqual(bwd_comp_end_host_side_time, bwd_comp_start_host_side_time)
            self.assertGreaterEqual(bwd_comp_start_host_side_time, fwd_host_side_time)

            # test larger net with mixed data types, verify multiple bucket sizes
            model = LargeNet()
            model.float()
            model.fc1.double()
            model_DDP = nn.parallel.DistributedDataParallel(model, bucket_cap_mb=1.5)
            ddp_logging_data = model_DDP._get_ddp_logging_data()
            params = list(model_DDP.parameters())
            self.assertEqual(
                ddp_logging_data.get("bucket_cap_bytes"), int(1.5 * 1024 * 1024)
            )
            bucket_sizes = [
                params[1].numel() * params[1].element_size(),
                params[0].numel() * params[0].element_size(),
            ]
            self.assertEqual(
                ddp_logging_data.get("bucket_sizes"),
                ", ".join(str(x) for x in bucket_sizes),
            )
            self.assertEqual(ddp_logging_data.get("dtypes"), "double, float")

        @sandcastle_skip_if(
            BACKEND not in DistTestCases.backend_feature["ddp"],
            f"The {BACKEND} backend does not support DistributedDataParallel"
        )
        @skip_if_no_gpu
        def test_ddp_logging_data_gpu(self):
            group, group_id, rank = self._init_global_test()
            model_DDP = self._test_ddp_logging_data(is_gpu=True)
            ddp_logging_data = model_DDP._get_ddp_logging_data()
            self.assertEqual(ddp_logging_data.get("device_ids"), str(rank))
            self.assertEqual(ddp_logging_data.get("output_device"), rank)
            grad_ready_order = ddp_logging_data.get("prev_iteration_grad_ready_order_indices")
            expected_order = list(reversed([str(x) for x in range(3)]))
            self.assertEqual(grad_ready_order, ", ".join(expected_order))
            bucket_indices = ddp_logging_data.get("rebuilt_per_bucket_param_indices")
            self.assertEqual(bucket_indices, " ".join(expected_order))
            # test runtime logging fields
            # It is hard to test accurate latency, but it can test whether the latency is
            # a valid value and in the expected range.
            self.assertGreaterEqual(ddp_logging_data.get("avg_forward_compute_time"), 1)
            self.assertGreaterEqual(
                ddp_logging_data.get("avg_backward_compute_comm_overlap_time"), 1
            )
            self.assertGreaterEqual(
                ddp_logging_data.get("avg_backward_compute_time"),
                ddp_logging_data.get("avg_backward_compute_comm_overlap_time"),
            )
            self.assertGreaterEqual(
                ddp_logging_data.get("avg_backward_comm_time"),
                ddp_logging_data.get("avg_backward_compute_comm_overlap_time"),
            )
            # Test host-side times are roughly in the order that we expect
            fwd_host_side_time = ddp_logging_data.get("forward_compute_time_start")
            bwd_comp_start_host_side_time = ddp_logging_data.get("backward_compute_time_start")
            bwd_comp_end_host_side_time = ddp_logging_data.get("backward_compute_time_end")
            bwd_comm_start_host_side_time = ddp_logging_data.get("backward_comm_time_start")
            bwd_comm_end_host_side_time = ddp_logging_data.get("backward_comm_time_end")
            self.assertGreaterEqual(bwd_comm_end_host_side_time, bwd_comm_start_host_side_time)
            self.assertGreaterEqual(bwd_comm_start_host_side_time, bwd_comp_start_host_side_time)
            self.assertGreaterEqual(bwd_comp_end_host_side_time, bwd_comp_start_host_side_time)
            self.assertGreaterEqual(bwd_comp_start_host_side_time, fwd_host_side_time)


        @sandcastle_skip_if(BACKEND == "nccl", "nccl does not support DDP on CPU models")
        def test_static_graph_api_cpu(self):
            model_DDP = nn.parallel.DistributedDataParallel(DDP_NET)
            expected_err = "should be called before training loop starts"
            with self.assertRaisesRegex(RuntimeError, expected_err):
                local_bs = 2
                batch_size, input, target, loss = self._prepare_dummy_data(local_bs)
                offset = dist.get_rank() * local_bs

                # DDP training, DDP scatters subsets of input to nodes/GPUs
                self._test_DDP_helper(
                    model_DDP,
                    input[offset : offset + local_bs],
                    target[offset : offset + local_bs],
                    loss,
                    1,
                )
                model_DDP._set_static_graph()

            # Verify error was logged in ddp_logging_data.
            verify_ddp_error_logged(model_DDP, expected_err)

        @skipIfNoTorchVision
        def test_SyncBatchNorm_process_group(self):
            # When adopting `convert_sync_batchnorm` to convert a `nn.modules`,
            # it need to recursively pass the `process_group` in the module when the `SyncBatchNorm`
            # is nested in a sub-module or sub-sub-module (e.g. resnet50 in torchvision.models).

            process_ids = 0
            process_group = torch.distributed.new_group([process_ids])
            res50_model = torchvision.models.resnet50()
            res50_model_sync = nn.SyncBatchNorm.convert_sync_batchnorm(
                copy.deepcopy(res50_model), process_group
            )
            process_group_sync = res50_model_sync.layer1[0].bn1.process_group
            self.assertEqual(process_group_sync, process_group)

        def _run_reduction_test(
            self, tensor, expected_tensor, op, reduction_fn=dist.all_reduce, dst=None
        ):
            if reduction_fn != dist.all_reduce and dst is None:
                raise ValueError(f"Reduction fn {reduction_fn} must specify dst!")
            if dst is not None:
                reduction_fn(tensor, dst, op)
                # Only destination rank tensor is expected to have final result.
                if dist.get_rank() == dst:
                    self.assertEqual(tensor, expected_tensor)
            else:
                reduction_fn(tensor, op)
                self.assertEqual(tensor, expected_tensor)

        @require_backend({"nccl"})
        @require_backends_available({"nccl"})
        @skip_if_lt_x_gpu(2)
        def test_nccl_backend_bool_allreduce(self):
            torch.cuda.set_device(self.rank)
            # Run all_reduce with PRODUCT
            element = self.rank % 2 == 0
            for op in [dist.ReduceOp.PRODUCT, dist.ReduceOp.MIN]:
                input_tensor = torch.tensor([element, element]).to(self.rank)
                self._run_reduction_test(
                    input_tensor, torch.tensor([False, False]).to(self.rank), op
                )
                # Ensure that all ranks contributing True (cast to 1) results in the
                # correct reduction.
                input_tensor = torch.tensor([True, True]).to(self.rank)
                expected_tensor = input_tensor.clone()
                self._run_reduction_test(input_tensor, expected_tensor, op)

            # Run all_reduce with SUM
            for op in [dist.ReduceOp.SUM, dist.ReduceOp.MAX]:
                input_tensor = torch.tensor([element, element]).to(self.rank)
                self._run_reduction_test(
                    input_tensor, torch.tensor([True, True]).to(self.rank), op
                )
            # TODO: NCCL backend does not work correctly for bitwise reduction ops
            # (see https://github.com/pytorch/pytorch/issues/41362). Add tests for
            # these once it is supported.

        @require_backend({"nccl"})
        @require_backends_available({"nccl"})
        @skip_if_lt_x_gpu(2)
        def test_nccl_backend_bool_allgather(self):
            torch.cuda.set_device(self.rank)
            inp = {0: [True, True], 1: [False, True]}
            input_tensor = torch.tensor(inp[self.rank % 2]).to(self.rank)
            # Preserve a copy of the tensor to compare against after allgather.
            input_tensor_copy = input_tensor.clone()
            tensor_list = [
                torch.tensor([False, False]).to(self.rank)
                for _ in range(dist.get_world_size())
            ]
            dist.all_gather(tensor_list, input_tensor)

            self.assertEqual(len(tensor_list), dist.get_world_size())
            for i, t in enumerate(tensor_list):
                expected = torch.tensor(inp[i % 2]).to(self.rank)
                self.assertEqual(t, expected)
            # Ensure that the input tensor is not modified, since this collective
            # does not modify its input.
            self.assertEqual(input_tensor_copy, input_tensor)

        @require_backend({"nccl"})
        @require_backends_available({"nccl"})
        @skip_if_lt_x_gpu(int(os.environ["WORLD_SIZE"]))
        def test_nccl_backend_bool_reduce(self):
            torch.cuda.set_device(self.rank)
            inp = {0: [True, True], 1: [False, False]}
            # Run reduce() with product op
            for op in [dist.ReduceOp.PRODUCT, dist.ReduceOp.MIN]:
                input_tensor = torch.tensor(inp[self.rank % 2]).to(self.rank)
                expected = torch.tensor([False, False]).to(self.rank)
                self._run_reduction_test(input_tensor, expected, op, dist.reduce, dst=0)
                # Ensure that all ranks contributing True (cast to 1) results in the
                # correct reduction.
                input_tensor = torch.tensor([True, True]).to(self.rank)
                expected_tensor = input_tensor.clone()
                self._run_reduction_test(
                    input_tensor, expected_tensor, op, dist.reduce, dst=0
                )

            for op in [dist.ReduceOp.SUM, dist.ReduceOp.MAX]:
                input_tensor = torch.tensor(inp[self.rank % 2]).to(self.rank)
                expected = (
                    torch.tensor([True, True]).to(self.rank)
                    if self.rank == 0
                    else input_tensor.clone()
                )
                self._run_reduction_test(input_tensor, expected, op, dist.reduce, dst=0)

        @require_backend({"nccl"})
        @require_backends_available({"nccl"})
        @skip_if_lt_x_gpu(2)
        def test_nccl_backend_bool_broadcast(self):
            tensor_size = 10
            bcast_tensor = torch.tensor(
                [
                    (random.random() < 0.5 if self.rank == 0 else False)
                    for _ in range(tensor_size)
                ]
            ).to(self.rank)
            dist.broadcast(bcast_tensor, src=0)
            # Now allgather and ensure the tensors are equal.
            tensor_list = [
                torch.tensor([False for _ in range(tensor_size)]).to(self.rank)
                for _ in range(dist.get_world_size())
            ]
            dist.all_gather(tensor_list, bcast_tensor)
            expected = tensor_list[0]
            for tensor in tensor_list[1:]:
                self.assertEqual(tensor, expected)

        @sandcastle_skip_if(
            BACKEND not in DistTestCases.backend_feature["ddp"],
            f"The {BACKEND} backend does not support DistributedDataParallel"
        )
        @skip_if_lt_x_gpu(int(os.environ["WORLD_SIZE"]))
        def test_DistributedSampler_padding(self):
            # Tests padding of distributed sampler.
            world_size = dist.get_world_size()

            # Simulates the 'casual' dataset size
            dataset_size = 100 + world_size + 1
            dataset = [torch.ones(1).to(self.rank) * i for i in range(dataset_size)]

            # Simulates the 'tiny' dataset size
            dataset_tiny_size = max(world_size // 2 - 1, 1)
            dataset_tiny = [
                torch.ones(1).to(self.rank) * i for i in range(dataset_tiny_size)
            ]

            # Specifying drop_last=True will cause the tail of the data to be dropped.
            dist_sampler = DistributedSampler(dataset=dataset, drop_last=True)
            local_num_samples, local_dataset_size = (
                dist_sampler.num_samples,
                dist_sampler.total_size,
            )
            # The effective dataset size should be the greatest integer that is <=
            # dataset_size that is divisible by the world_size. This is to ensure each
            # rank processes the same number of samples.
            effective_dataset_size = (
                math.ceil((dataset_size - world_size) / world_size)
                if dataset_size % world_size != 0
                else dataset_size / world_size
            )
            self.assertEqual(local_num_samples, effective_dataset_size)
            self.assertEqual(local_dataset_size, local_num_samples * world_size)
            indices_list = list(iter(dist_sampler))
            self.assertEqual(len(indices_list), local_num_samples)

            def validate_global_samples(local_num_samples):
                # Ensure that each rank processes the same number of samples.
                world_samples = [
                    torch.LongTensor([0]).to(self.rank) for _ in range(world_size)
                ]
                dist.all_gather(
                    world_samples, torch.tensor([local_num_samples]).to(self.rank)
                )
                world_samples = [sample.item() for sample in world_samples]
                self.assertEqual(len(set(world_samples)), 1)

            validate_global_samples(local_num_samples)

            # drop_last=False is the default and will add additional indices to be sampled,
            # increasing the effective dataset size.
            dist_sampler_added_samples = DistributedSampler(dataset=dataset)
            local_num_samples, local_dataset_size = (
                dist_sampler_added_samples.num_samples,
                dist_sampler_added_samples.total_size,
            )
            # The effective dataset size is the smallest integer that is >= dataset_size
            # and divisible by the world size.
            self.assertEqual(local_num_samples, math.ceil(dataset_size / world_size))
            self.assertEqual(local_dataset_size, local_num_samples * world_size)
            indices_list = list(iter(dist_sampler_added_samples))
            self.assertEqual(len(indices_list), local_num_samples)

            # Ensure that each rank processes the same number of samples.
            validate_global_samples(local_num_samples)

            # Ensure additional samples are padded even when
            # the extremely small dataset is given.
            dist_sampler_added_samples_tiny = DistributedSampler(dataset=dataset_tiny)
            local_num_samples, local_dataset_size = (
                dist_sampler_added_samples_tiny.num_samples,
                dist_sampler_added_samples_tiny.total_size,
            )
            self.assertEqual(
                local_num_samples, math.ceil(dataset_tiny_size / world_size)
            )
            self.assertEqual(local_dataset_size, local_num_samples * world_size)
            indices_list = list(iter(dist_sampler_added_samples_tiny))
            self.assertEqual(len(indices_list), local_num_samples)
            validate_global_samples(local_num_samples)

        def _test_allgather_object(self, subgroup=None):
            # Only set device for NCCL backend since it must use GPUs.

            gather_objects = COLLECTIVES_OBJECT_TEST_LIST.copy()

            backend = os.environ["BACKEND"]
            if backend == "nccl":
                # Case where rank != GPU device.
                next_rank = (self.rank + 1) % int(self.world_size)
                torch.cuda.set_device(next_rank)

            # If GPU test, add object with GPU tensor
            if backend == "nccl":
                gather_objects.append(Foo(torch.randn(3, 3, device=0)))

            output_gathered = [None for _ in range(dist.get_world_size())]
            dist.all_gather_object(
                output_gathered,
                gather_objects[self.rank % len(gather_objects)],
                group=subgroup,
            )

            for i, val in enumerate(output_gathered):
                expected = gather_objects[i % len(gather_objects)]
                self.assertEqual(val, expected)

        @require_backend(DistTestCases.backend_feature["gpu"])
        @require_n_gpus_for_nccl_backend(
            int(os.environ["WORLD_SIZE"]), os.environ["BACKEND"]
        )
        @with_dist_debug_levels(levels=["OFF", "INFO", "DETAIL"])
        def test_all_gather_object_default_pg(self):
            return self._test_allgather_object()

        @require_backend(DistTestCases.backend_feature["gpu"])
        @require_n_gpus_for_nccl_backend(
            int(os.environ["WORLD_SIZE"]), os.environ["BACKEND"]
        )
        @with_dist_debug_levels(levels=["DETAIL", "OFF", "INFO"])
        def test_all_gather_object_subgroup(self):
            default = _get_default_group()
            backend = dist.get_backend(default)
            subgroup = dist.new_group(backend=backend)
            return self._test_allgather_object(subgroup=subgroup)

        def _test_gather_object(self, pg=None):
            # Ensure stateful objects can be gathered
            gather_objects = COLLECTIVES_OBJECT_TEST_LIST.copy()
            output_gathered = [None for _ in range(dist.get_world_size(pg))]
            gather_on_rank = 0
            my_rank = dist.get_rank(pg)
            dist.gather_object(
                gather_objects[self.rank % len(gather_objects)],
                object_gather_list=output_gathered
                if my_rank == gather_on_rank
                else None,
                dst=gather_on_rank,
                group=pg
            )
            if my_rank != gather_on_rank:
                self.assertEqual(
                    output_gathered, [None for _ in range(dist.get_world_size())]
                )
            else:
                for i, val in enumerate(output_gathered):
                    expected = gather_objects[i % len(gather_objects)]
                    self.assertEqual(val, expected)

            # Validate errors when objects can't be pickled.
            class Bar:
                pass

            b = Bar()
            gather_objects = [b for _ in range(dist.get_world_size())]
            with self.assertRaisesRegex(AttributeError, "Can't pickle local object"):
                dist.all_gather_object(
                    [None for _ in range(dist.get_world_size())],
                    gather_objects[self.rank],
                    group=pg
                )


        @require_backend({"gloo"})
        @sandcastle_skip_if(BACKEND == "nccl", "NCCL does not support gather")
        @with_dist_debug_levels(levels=["DETAIL", "OFF", "INFO"])
        def test_gather_object(self):
            return self._test_gather_object()

        @require_backend({"gloo"})
        @sandcastle_skip_if(BACKEND == "nccl", "NCCL does not support gather")
        @with_dist_debug_levels(levels=["DETAIL", "OFF", "INFO"])
        def test_gather_object_subgroup(self):
            default = _get_default_group()
            backend = dist.get_backend(default)
            subgroup = dist.new_group(backend=backend)
            return self._test_gather_object(subgroup)

        @require_backend({"nccl"})
        @require_backends_available({"nccl"})
        @skip_if_lt_x_gpu(2)
        @with_dist_debug_levels(levels=["OFF", "INFO", "DETAIL"])
        def test_nccl_gather_object_err(self):
            output_gathered = [None for _ in range(dist.get_world_size())]
            gather_on_rank = 0
            # Case where rank != GPU device.
            my_rank = dist.get_rank()
            next_rank = (my_rank + 1) % dist.get_world_size()
            torch.cuda.set_device(next_rank)
            with self.assertRaisesRegex(
                RuntimeError, "ProcessGroupNCCL does not support gather"
            ):
                dist.gather_object(
                    "foo",
                    object_gather_list=output_gathered
                    if my_rank == gather_on_rank
                    else None,
                    dst=gather_on_rank,
                )

        def validate_net_equivalence(self, net):
            # Helper to validate synchronization of nets across ranks.
            net_module_states = list(net.module.state_dict().values())
            # Check that all tensors in module's state_dict() are equal.
            for t in net_module_states:
                tensor_list = [
                    torch.zeros_like(t) for _ in range(dist.get_world_size())
                ]
                dist.all_gather(tensor_list, t)
                for tensor in tensor_list:
                    self.assertEqual(tensor, t)

        @skip_if_lt_x_gpu(2)
        @sandcastle_skip_if(
            BACKEND not in DistTestCases.backend_feature["ddp"],
            f"The {BACKEND} backend does not support DistributedDataParallel"
        )
        def test_ddp_sync_params_and_buffers(self):
            # Test that after calling _sync_params_and_buffers, models across ranks
            # are the same and are equal to the model on the input rank.
            dim = 2
            rank = self.rank
            rank_to_broadcast = 1
            # Seed to ensure that ranks are initialized with different initial models.
            torch.manual_seed(rank)
            model = nn.Linear(dim, dim, bias=False)
            net = torch.nn.parallel.DistributedDataParallel(
                model.cuda(rank), device_ids=[self.rank], bucket_cap_mb=1
            )
            new_model = nn.Linear(dim, dim, bias=False).cuda(rank)
            net.module = copy.deepcopy(new_model)
            # Assert params are different
            net_module_states = list(net.module.state_dict().values())
            for t in net_module_states:
                tensor_list = [
                    torch.zeros_like(t) for _ in range(dist.get_world_size())
                ]
                dist.all_gather(tensor_list, t)
                for i, tensor in enumerate(tensor_list):
                    if i == rank:
                        self.assertEqual(t, tensor)
                    else:
                        # tensor from another rank should be different.
                        self.assertNotEqual(t, tensor)

            net._sync_params_and_buffers(authoritative_rank=rank_to_broadcast)
            # Now all model params should be the same.
            self.validate_net_equivalence(net)
            # Since the network params were broadcast from rank_to_broadcast, validate that
            # they are the same as new_model on rank_to_broadcast.
            if rank == rank_to_broadcast:
                expected_states = new_model.state_dict().values()
                for t, expected in zip(net_module_states, expected_states):
                    self.assertEqual(t, expected)

        @skip_if_lt_x_gpu(2)
        @sandcastle_skip_if(
            BACKEND not in DistTestCases.backend_feature["ddp"],
            f"The {BACKEND} backend does not support DistributedDataParallel"
        )
        def test_ddp_grad_div_uneven_inputs(self):
            # Test gradient division during training with join() API. If
            # divide_by_initial_world_size=False, we scale by the effective world
            # size when allreducing grads.
            dim = 5
            batch = 1
            grad_scale = 50
            rank = self.rank
            model = nn.Linear(dim, dim, bias=False)
            inp = torch.ones(batch, dim, device=self.rank) * grad_scale
            net = torch.nn.parallel.DistributedDataParallel(
                model.cuda(rank), device_ids=[self.rank], bucket_cap_mb=1
            )
            n_iters = 3
            if self.rank > 0:
                n_iters += 2

            with net.join(divide_by_initial_world_size=False):
                for _ in range(n_iters):
                    loss = net(inp).sum()
                    loss.backward()
                    # The grad is always expected_grad, since we divide by the number
                    # of currently active processes and inactive processes contribute
                    # zero gradient. If we kept dividing by static initial world
                    # size as processes leave, the grad would be smaller.
                    expected_grad = torch.ones(dim, dim, device=self.rank) * grad_scale
                    param = list(net.parameters())[0]
                    self.assertEqual(expected_grad, param.grad)
                    # Avoid accumulating grads so that it's the same every iteration
                    net.zero_grad()
                    torch.cuda.synchronize(device=self.rank)

            # If divide_by_initial_world_size=True (default), we always scale grads
            # by the initial world_size.
            with net.join(divide_by_initial_world_size=True):
                for i in range(n_iters):
                    loss = net(inp).sum()
                    loss.backward()
                    effective_ws = dist.get_world_size()
                    if i >= 3:
                        effective_ws -= 1
                    expected_grad = (
                        torch.ones(dim, dim, device=self.rank)
                        * grad_scale
                        * effective_ws
                    ) / dist.get_world_size()
                    param = list(net.parameters())[0]
                    self.assertEqual(expected_grad, param.grad)
                    # Avoid accumulating grad so that it's the same every iteration.
                    net.zero_grad()
                    torch.cuda.synchronize(device=self.rank)

        def _test_ddp_profiling(self, profiler_ctx):
            batch = 3
            dim = 10
            num_iters = 6
            torch.cuda.set_device(self.rank)
            model = nn.Linear(dim, dim, bias=False)
            inp = torch.rand(batch, dim, device=self.rank)
            net = torch.nn.parallel.DistributedDataParallel(
                model.cuda(self.rank),
                device_ids=[self.rank],
            )
            profiler_ctx_copy = copy.deepcopy(profiler_ctx)

            with profiler_ctx as prof:
                for i in range(num_iters):
                    loss = net(inp).sum()
                    loss.backward()

            all_reduce_event_name = f"{dist.get_backend()}:all_reduce"
            events = get_profiling_event(all_reduce_event_name, prof)
            event_count = sum(e.count for e in events)
            self.assertEqual(event_count, num_iters)
            for event in events:
                self.assertTrue(event.is_async)
                self.assertEqual(event.name, all_reduce_event_name)

            broadcast_event_name = f"{dist.get_backend()}:broadcast"
            broadcast_events = get_profiling_event(broadcast_event_name, prof)
            event_count = sum(e.count for e in broadcast_events)
            # Broadcast is called during rebuild_buckets
            self.assertGreaterEqual(event_count, 1)
            for event in broadcast_events:
                self.assertEqual(event.name, broadcast_event_name)

            # Run DDP with profiling for a few iterations, then enable profiling
            # for a single pass, and ensure it is recorded. This tests that the
            # thread local state is correctly updated.
            net = torch.nn.parallel.DistributedDataParallel(
                model.cuda(self.rank),
                device_ids=[self.rank],
                find_unused_parameters=True,
            )
            for i in range(3):
                loss = net(inp).sum()
                loss.backward()
            # Now enable the profiler.
            with profiler_ctx_copy as prof:
                loss = net(inp).sum()
                loss.backward()

            events = get_profiling_event(all_reduce_event_name, prof)
            self.assertGreaterEqual(len(events), 1)
            self.assertGreaterEqual(events[0].count, 1)
            self.assertEqual(events[0].name, all_reduce_event_name)
            for event in events:
                self.assertTrue(event.is_async)
            # Ensure searching unused parameters was profiled
            events = get_profiling_event("search_unused_parameters", prof)
            self.assertEqual(len(events), 1)

        @require_backend(DistTestCases.backend_feature["gpu"])
        @require_backends_available(DistTestCases.backend_feature["gpu"])
        @skip_if_lt_x_gpu(2)
        def test_ddp_profiling_autograd_profiler(self):
            autograd_profiler_ctx = torch.autograd.profiler.profile()
            return self._test_ddp_profiling(profiler_ctx=autograd_profiler_ctx)

        @require_backend(DistTestCases.backend_feature["gpu"])
        @require_backends_available(DistTestCases.backend_feature["gpu"])
        @skip_if_lt_x_gpu(2)
        @sandcastle_skip_if(IS_FBCODE, "Kineto in fbcode code causes hang")
        @sandcastle_skip_if(
            IS_MACOS or IS_WINDOWS,
            "torch.profiler not enabled for mac/windows: https://github.com/pytorch/pytorch/pull/56124",
        )
        @skip_if_rocm
        def test_ddp_profiling_torch_profiler(self):
            cpu_act = torch.profiler.ProfilerActivity.CPU
            cuda_act = torch.profiler.ProfilerActivity.CUDA
            torch_profiler_ctx = torch.profiler.profile(activities=[cpu_act, cuda_act])
            self._test_ddp_profiling(profiler_ctx=torch_profiler_ctx)

        @skip_if_lt_x_gpu(2)
        @sandcastle_skip_if(
            BACKEND not in DistTestCases.backend_feature["ddp"],
            f"The {BACKEND} backend does not support DistributedDataParallel"
        )
        def test_ddp_join_model_equivalence(self):
            # Verifies equivalence with model training locally and with DDP under
            # the join context manager.
            batch = 3
            dim = 10
            learning_rate = 0.03
            model = nn.Linear(dim, dim, bias=False)
            inp = torch.rand(batch, dim, device=self.rank)
            local_model = copy.deepcopy(model)
            local_model = local_model.cuda(self.rank)
            rank_to_iter_mapping = {
                rank: 2 * (rank + 1) for rank in range(dist.get_world_size())
            }
            # run local model
            local_iters = sum(rank_to_iter_mapping.values())
            local_optim = torch.optim.SGD(local_model.parameters(), lr=learning_rate)
            for _ in range(local_iters):
                local_optim.zero_grad()
                out = local_model(inp)
                loss = out.sum()
                loss.backward()
                local_optim.step()

            # run DDP model with join API
            num_iters = rank_to_iter_mapping[self.rank]
            net = torch.nn.parallel.DistributedDataParallel(
                model.cuda(self.rank), device_ids=[self.rank]
            )
            ddp_optim = torch.optim.SGD(
                model.parameters(), lr=learning_rate * dist.get_world_size()
            )
            with net.join():
                for i in range(num_iters):
                    ddp_optim.zero_grad()
                    out = net(inp)
                    loss = out.sum()
                    loss.backward()
                    torch.cuda.synchronize(device=self.rank)
                    ddp_optim.step()

            # Validate model state dicts are equal
            for (_, local_tensor), (_, dist_tensor) in zip(
                local_model.state_dict().items(), net.module.state_dict().items()
            ):
                self.assertEqual(local_tensor, dist_tensor)

        def _run_uneven_inputs_test(
            self,
            test_case,
            iteration_mapping,
            find_unused_params,
        ):
            model = test_case.model
            inp = test_case.inp
            rank = self.rank
            sync_interval = test_case.sync_interval
            torch.cuda.set_device(rank)
            # Ensure all outsanding GPU work is comlete so this test runs independently.
            dist.barrier()
            # Bucket_cap_mb is intentionally low to test allreduce scheduling when
            # there are many buckets.
            net = torch.nn.parallel.DistributedDataParallel(
                model.cuda(rank),
                device_ids=[rank],
                bucket_cap_mb=1,
                find_unused_parameters=find_unused_params,
            )
            # Register hook if specified
            if test_case.hook is not None:
                net.register_comm_hook(test_case.state, test_case.hook)
                print(f"registered hook {test_case.hook}")

            # Determine num iters for this rank via the passed in mapping.
            num_iters = iteration_mapping[rank]
            # If we throw when earliest rank terminates, we should ensure
            # that we iterate for that minimum number of times.
            num_iters_tensor = torch.tensor(
                [num_iters], device=torch.cuda.current_device()
            )
            dist.all_reduce(num_iters_tensor, op=dist.ReduceOp.MIN)
            min_num_iters = num_iters_tensor.item()
            total_iters = 0
            if test_case.throw_on_early_termination:
                if min_num_iters == num_iters:
                    # Early termination rank(s)
                    exception_ctx = self.assertRaisesRegex(
                        RuntimeError, f"Rank {self.rank} exhausted all inputs"
                    )
                else:
                    # Non early termination rank
                    exception_ctx = self.assertRaisesRegex(
                        RuntimeError,
                        "Detected at least one rank that exhausted inputs.",
                    )
            else:
                exception_ctx = suppress()
            with exception_ctx:
                with net.join(
                    throw_on_early_termination=test_case.throw_on_early_termination
                ):
                    for i in range(num_iters):
                        # Use model.no_sync() to disable grad synchronization every
                        # sync_interval.
                        if i % sync_interval != 0:
                            context = net.no_sync()
                        else:
                            context = suppress()
                        with context:
                            if isinstance(inp, tuple):
                                loss = net(*inp).sum()
                            else:
                                loss = net(inp).sum()
                            loss.backward()
                            self._model_step(net)
                            # Ensure completion of GPU kernels (including allreduce). If the
                            # join API is not properly implemented, then this should hang
                            # since the allreduce will hang.
                            torch.cuda.synchronize(device=rank)
                        total_iters += 1
            if test_case.throw_on_early_termination:
                # Ensure we iterated min_num_iters times.
                self.assertEqual(total_iters, min_num_iters)
            else:
                # Ensure we iterated at least min_num_iters times.
                self.assertGreaterEqual(total_iters, min_num_iters)

            # Ensure completion of all GPU kernels.
            torch.cuda.synchronize(device=rank)
            # When throwing on early rank termination, we do not
            # broadcast model state from an authoritative rank. All models
            # should already be in sync.
            if not test_case.throw_on_early_termination:
                self.assertTrue(net._authoritative_rank)
                # All ranks should have agreed on the same authoritative_rank!
                final_rank_tensor = torch.tensor(
                    [net._authoritative_rank], device=self.rank
                )
                tensor_list = [
                    torch.zeros_like(final_rank_tensor)
                    for _ in range(dist.get_world_size())
                ]
                dist.all_gather(tensor_list, final_rank_tensor)
                max_rank = dist.get_world_size() - 1
                self.assertSetEqual(
                    {max_rank}, set(tensor.item() for tensor in tensor_list)
                )
                # Ensure that all models are the same across ranks after all have joined.
                self.validate_net_equivalence(net)
                # Ensure that running with DDP uneven inputs was logged.
                ddp_logging_data = net._get_ddp_logging_data()
                self.assertTrue(ddp_logging_data.get("join_uneven_inputs"))
                dist.barrier()

        @skip_if_lt_x_gpu(2)
        @sandcastle_skip_if(
            BACKEND not in DistTestCases.backend_feature["ddp"],
            f"The {BACKEND} backend does not support DistributedDataParallel"
        )
        def test_ddp_uneven_inputs_stop_iteration_sync_bn(self):
            # Tests that uneven inputs join handler correctly throws StopIteration
            # for models with SyncBN or general collective comm when
            # throw_on_early_termination=True.
            class ModelWithComm(torch.nn.Module):
                def __init__(self):
                    super().__init__()
                    self.lin = nn.Linear(2, 40, bias=False)

                def forward(self, x):
                    x = self.lin(x)
                    dist.all_reduce(x)
                    return x

            torch.cuda.set_device(self.rank)
            model_bn = BN_NET
            model_bn = nn.SyncBatchNorm.convert_sync_batchnorm(
                copy.deepcopy(model_bn)
            ).cuda(self.rank)
            comm_model = ModelWithComm().cuda(self.rank)
            model_input = torch.randn(10, 2).cuda(torch.cuda.current_device())

            for model in [model_bn, comm_model]:
                model = torch.nn.parallel.DistributedDataParallel(
                    model,
                    device_ids=[self.rank],
                )
                min_num_iters = 5
                if self.rank != 0:
                    # Early termination rank(s)
                    num_iters = min_num_iters
                    exception_ctx = self.assertRaisesRegex(
                        RuntimeError, f"Rank {self.rank} exhausted all inputs"
                    )
                else:
                    # Non early termination rank
                    num_iters = min_num_iters * 2
                    exception_ctx = self.assertRaisesRegex(
                        RuntimeError,
                        "Detected at least one rank that exhausted inputs.",
                    )
                n = 0
                with exception_ctx:
                    with model.join(throw_on_early_termination=True):
                        for i in range(num_iters):
                            loss = model(model_input).sum()
                            loss.backward()
                            self._model_step(model)
                            n += 1

                self.assertEqual(n, min_num_iters)
                # Verify model equivalence
                self.validate_net_equivalence(model)

        @skip_if_lt_x_gpu(2)
        @sandcastle_skip_if(
            BACKEND not in DistTestCases.backend_feature["ddp"],
            f"The {BACKEND} backend does not support DistributedDataParallel"
        )
        def test_ddp_uneven_inputs(self):
            dim = 1000
            batch = 1
            # Create a variety of models to run uneven input tests on.
            large_model = nn.Sequential(
                nn.Conv2d(1, 20, 5),
                nn.ReLU(),
                nn.Conv2d(20, 32, 5),
                nn.ReLU(),
                nn.Conv2d(32, 256, 5),
                nn.ReLU(),
            )
            small_model = nn.Linear(dim, dim, bias=False)
            bn_net = BatchNormNet()

            class UnusedParamModule(nn.Module):
                def __init__(self, unused_params_rank):
                    super().__init__()
                    self.t0 = Task()
                    self.t1 = Task()
                    self.unused_params_rank = unused_params_rank

                def task_parameters(self):
                    return (self.t0.p, self.t1.p)

                def forward(self, x, rank):
                    return (
                        self.t1(self.t0(x))
                        if rank != self.unused_params_rank
                        else self.t1(x)
                    )

            unjoined_rank_with_unused_params_model = UnusedParamModule(1)
            joined_rank_with_unused_params_model = UnusedParamModule(0)

            rank = self.rank
            models_to_test = [
                # Network with batchnorm
                DDPUnevenTestInput(
                    name="batch_norm_net",
                    model=bn_net,
                    inp=torch.ones(batch, 2, device=rank),
                    sync_interval=1,
                ),
                DDPUnevenTestInput(
                    name="large_conv_model",
                    model=large_model,
                    inp=torch.ones(batch, batch, dim, dim, device=rank),
                    sync_interval=1,
                ),
                DDPUnevenTestInput(
                    name="small_model",
                    model=small_model,
                    inp=torch.ones(batch, dim, device=rank),
                    sync_interval=1,
                ),
                # Unused parameter test where rank that does not join early has unused params
                DDPUnevenTestInput(
                    name="unjoined_rank_with_unused_params_model",
                    model=unjoined_rank_with_unused_params_model,
                    inp=(torch.ones(batch, 2, device=rank), rank),
                    sync_interval=1,
                ),
                # Unused parameter test where rank that does join early has unused params
                DDPUnevenTestInput(
                    name="joined_rank_with_unused_params_model",
                    model=joined_rank_with_unused_params_model,
                    inp=(torch.ones(batch, 2, device=rank), rank),
                    sync_interval=1,
                ),
            ]

            # Test models that have hook installed.
            models_with_hook = [
                DDPUnevenTestInput(
                    name="small_model_allreduce_hook",
                    model=small_model,
                    hook=default.allreduce_hook,
                    state=None,
                    inp=torch.ones(batch, dim, device=rank),
                    sync_interval=1,
                ),
                DDPUnevenTestInput(
                    name="small_model_power_sgd_hook",
                    model=small_model,
                    hook=powerSGD.powerSGD_hook,
                    state=powerSGD.PowerSGDState(
                        process_group=None,
                        matrix_approximation_rank=1,
                        # Config so that powerSGD runs immediately instead of
                        # allreduce.
                        start_powerSGD_iter=1,
                        warm_start=False,
                        use_error_feedback=False,
                    ),
                    inp=torch.ones(batch, dim, device=rank),
                    sync_interval=1,
                ),
            ]
            models_to_test.extend(models_with_hook)

            # Add resnet model if we have torchvision installed.
            if HAS_TORCHVISION:
                resnet_model = torchvision.models.resnet50()
                models_to_test.append(
                    DDPUnevenTestInput(
                        name="resnet_model",
                        model=resnet_model,
                        inp=torch.ones(1, 3, 1000, 1000),
                        sync_interval=1,
                    )
                )

            # Test with no_sync every 2, 3, 4, ... iterations.
            models_with_sync = []
            for i, test_input in enumerate(models_to_test):
                models_with_sync.append(
                    DDPUnevenTestInput(
                        name=test_input.name,
                        model=test_input.model,
                        inp=test_input.inp,
                        sync_interval=i + 2,
                    )
                )

            throw_on_early_term_tests = []
            for test_input in models_to_test:
                throw_on_early_term_tests.append(
                    DDPUnevenTestInput(
                        name=test_input.name,
                        model=test_input.model,
                        inp=test_input.inp,
                        sync_interval=test_input.sync_interval,
                        throw_on_early_termination=True,
                    )
                )

            models_to_test.extend(models_with_sync)
            models_to_test.extend(throw_on_early_term_tests)

            # 0 iteration tests for when one process does not train model at all, so
            # we must shadow the broadcast calls made when rebuilding buckets.
            baseline_num_iters = [0, 5]
            iteration_offsets = [2, 3, 10]
            num_uneven_ranks = [1]
            if dist.get_world_size() > 2:
                num_uneven_ranks.append(2)
            iteration_mappings = []
            # Generate rank : num_iters mappings for various uneven input scenarios.
            # This includes cases where rank 0 joins early and all other ranks join
            # later, and scenarios where multiple ranks join early, but at different
            # iterations, and later ranks join later.
            for num_early_join_ranks in num_uneven_ranks:
                for baseline_iter in baseline_num_iters:
                    for offset in iteration_offsets:
                        mapping = {
                            rank: baseline_iter
                            for rank in range(0, num_early_join_ranks)
                        }
                        # if num_early_join_ranks > 1, ranks > 0 that will join early
                        # iterate offset//2 more times than rank 0, to test nodes
                        # depleting inputs at different times.
                        if num_early_join_ranks > 1:
                            for rank in mapping.keys():
                                if rank > 0:
                                    mapping[rank] += offset // 2
                        mapping.update(
                            {
                                rank: baseline_iter + offset
                                for rank in range(
                                    num_early_join_ranks, dist.get_world_size()
                                )
                            }
                        )
                        iteration_mappings.append(mapping)

            for (test_case, iteration_mapping) in itertools.product(
                models_to_test, iteration_mappings
            ):
                if self.rank == 0:
                    print(
                        f"""Running test: {test_case.name} sync interval
                        {test_case.sync_interval} with iteration mapping
                        {iteration_mapping}"""
                    )
                self._run_uneven_inputs_test(
                    test_case,
                    iteration_mapping,
                    find_unused_params=("unused_params_model" in test_case.name),
                )

        @skip_if_lt_x_gpu(2)
        @sandcastle_skip_if(
            BACKEND not in DistTestCases.backend_feature["ddp"],
            f"The {BACKEND} backend does not support DistributedDataParallel"
        )
        def test_ddp_uneven_input_join_disable(self):
            # tests that if net.join() with enable=False is specified, DDP works as
            # expected with even inputs.
            torch.manual_seed(self.rank)
            net = torch.nn.parallel.DistributedDataParallel(
                torch.nn.Linear(1, 1).cuda(self.rank), device_ids=[self.rank]
            )
            inp = torch.ones(1) * self.rank
            n_iters = 5
            world_size = dist.get_world_size()
            with net.join(enable=False):
                for _ in range(n_iters):
                    # Clear grads
                    grad = net.module.weight.grad
                    if grad is not None:
                        grad.requires_grad_(False)
                        grad.zero_()
                    out = net(inp)
                    loss = out.sum()
                    loss.backward()
                    # Validate gradients to ensure that we divide by the correct
                    # world_size when join mode is disabled.
                    expected_grad = sum(i for i in range(world_size)) / world_size
                    self.assertEqual(net.module.weight.grad.item(), expected_grad)

            join_config = net._join_config
            self.assertFalse(join_config.enable)
            self.validate_net_equivalence(net)

        @skip_if_lt_x_gpu(2)
        @sandcastle_skip_if(
            BACKEND not in DistTestCases.backend_feature["ddp"],
            f"The {BACKEND} backend does not support DistributedDataParallel"
        )
        def test_ddp_uneven_input_exception(self):
            # Tests that exceptions during training are correctly propagated by the
            # context manager.
            error_str = "Intentional error"

            class ExceptionModule(nn.Module):
                def __init__(self):
                    super().__init__()
                    self.param = nn.Parameter(torch.ones(1, requires_grad=True))

                def forward(self, _):
                    raise ValueError(error_str)

            exception_module = ExceptionModule()
            net = torch.nn.parallel.DistributedDataParallel(
                exception_module.cuda(self.rank), device_ids=[self.rank]
            )
            inp = torch.ones(1)
            with self.assertRaisesRegex(ValueError, error_str):
                with net.join():
                    out = net(inp)
                    loss = out.sum()
                    loss.backward()

        def _test_broadcast_object_list(self, group=None):
            gather_objects = COLLECTIVES_OBJECT_TEST_LIST.copy()




            # Only set device for NCCL backend since it must use GPUs.
            # Case where rank != GPU device.
            next_rank = (self.rank + 1) % int(self.world_size)
            backend = os.environ["BACKEND"]
            if backend == "nccl":
                torch.cuda.set_device(next_rank)

            src_rank = 0
            # If GPU test, add object with GPU tensor
            if backend == "nccl":
                gather_objects.append(Foo(torch.randn(3, 3, device=0)))

            if IS_FBCODE:
                # Create Tensor with > 2^31 Bytes storage requirements
                # Only on FBCODE as testing OOMs in OSS
                gather_objects.append(Foo(torch.randn(3, 178956971)))
            objects = (
                gather_objects
                if self.rank == src_rank
                else [None for _ in gather_objects]
            )

            # Single object test with device specified. Backend="gloo", device=cpu
            if backend != "nccl":
                single_obj_list = [objects[0]]
                if self.rank != src_rank:
                    self.assertNotEqual(
                        single_obj_list[0], gather_objects[0]
                    )
                dist.broadcast_object_list(
                    single_obj_list, src=0, group=group, device=torch.device("cpu")
                )
                self.assertEqual(single_obj_list[0], gather_objects[0])

            # Single object test with device specified. Backend="gloo", device=current_device+1
            # The test is gated by the fact GPU count is the same as world size to avoid the case
            # when backend is gloo but there is no multiple GPU devices.
            if backend != "nccl" and torch.cuda.device_count() == int(self.world_size):
                single_obj_list = [objects[0]]
                if self.rank != src_rank:
                    self.assertNotEqual(
                        single_obj_list[0], gather_objects[0]
                    )
                dist.broadcast_object_list(
                    single_obj_list, src=0, group=group, device=torch.device(next_rank)
                )
                self.assertEqual(single_obj_list[0], gather_objects[0])

            # Single object test with device specified. Backend="nccl", device=current_device+1
            if backend == "nccl" and torch.cuda.device_count() == int(self.world_size):
                single_obj_list = [objects[0]]
                if self.rank != src_rank:
                    self.assertNotEqual(
                        single_obj_list[0], gather_objects[0]
                    )
                dist.broadcast_object_list(
                    single_obj_list, src=0, group=group, device=torch.device(next_rank)
                )
                self.assertEqual(single_obj_list[0], gather_objects[0])

            # Single object test: backward compatibility with device unspecified
            single_obj_list = [objects[0]]
            if self.rank != src_rank:
                self.assertNotEqual(single_obj_list[0], gather_objects[0])
            dist.broadcast_object_list(single_obj_list, src=0, group=group)
            self.assertEqual(single_obj_list[0], gather_objects[0])

            # Multiple input objects test
            if self.rank != src_rank:
                self.assertNotEqual(objects, gather_objects)
            dist.broadcast_object_list(objects, src=0, group=group)
            self.assertEqual(objects, gather_objects)

        @require_backend(DistTestCases.backend_feature["gpu"])
        @require_n_gpus_for_nccl_backend(
            int(os.environ["WORLD_SIZE"]), os.environ["BACKEND"]
        )
        @with_dist_debug_levels(levels=["DETAIL"])
        def test_broadcast_object_list(self):
            return self._test_broadcast_object_list()

        @require_backend(DistTestCases.backend_feature["gpu"])
        @require_n_gpus_for_nccl_backend(
            int(os.environ["WORLD_SIZE"]), os.environ["BACKEND"]
        )
        @with_dist_debug_levels(levels=["DETAIL"])
        def _test_broadcast_object_list_subgroup(self):
            default = _get_default_group()
            backend = dist.get_backend(default)
            subgroup = dist.new_group(backend=backend)
            return self._test_broadcast_object_list(subgroup)

        def _test_ddp_ignore_params_arg(self, static_graph=False):
            class TestModel(nn.Module):
                def __init__(self, rank):
                    self.rank = rank
                    super(TestModel, self).__init__()
                    self.fc1 = nn.Linear(1, 1, bias=False)
                    # Proxy that will be materialized to another architecture later.
                    # (after wrapping model with DDP)
                    if self.rank == 0:
                        self.fc2 = nn.Linear(1, 10, bias=False)
                    else:
                        self.fc2 = nn.Linear(10, 10, bias=False)

                def forward(self, x):
                    x = self.fc1(x)
                    x = self.fc2(x)
                    return x

            device_id = self.rank
            # Ensure the test works for both find_unused_parameter and broadcast_buffer settings.
            for (find_unused, broadcast_buffers) in itertools.product(
                [False, True], [False, True]
            ):
                model = TestModel(self.rank).float().to(device_id)
                # Note that the model can have different shape buffers if we pass
                # them in to be ignored as well.
                model.fc2.register_buffer(
                    "ignore_buffer", torch.zeros(5 + self.rank, device=self.rank)
                )
                proxy_params = list(model.fc2.parameters())
                proxy_buffers = list(model.fc2.buffers())
                model_fc2_name = [
                    module_name
                    for module_name, module in model.named_modules()
                    if module is model.fc2
                ][0]
                proxy_param_names = [
                    f"{model_fc2_name}.{param_name}"
                    for param_name, _ in model.fc2.named_parameters()
                ]
                proxy_buffer_names = [
                    f"{model_fc2_name}.{buf_name}"
                    for buf_name, _ in model.fc2.named_buffers()
                ]
                # Specify that we should ignore proxy_params since it will be
                # materialized later.
                torch.nn.parallel.DistributedDataParallel._set_params_and_buffers_to_ignore_for_model(
                    model, proxy_param_names + proxy_buffer_names
                )
                ddp = torch.nn.parallel.DistributedDataParallel(
                    model,
                    device_ids=[device_id],
                    find_unused_parameters=find_unused,
                    broadcast_buffers=broadcast_buffers,
                    static_graph=static_graph,
                )
                # Materialize new params. These are not registered in DDP and thus
                # don't have autograd hooks installed on them.
                ddp.module.fc2 = nn.Linear(1, 1, bias=False).to(device_id)
                # local model with the new materialized parameters.
                local_model = copy.deepcopy(ddp.module).cuda(self.rank)

                inp = torch.ones(1, dtype=torch.float).to(device_id) * (self.rank + 1)
                for i in range(6):
                    ddp(inp).sum().backward()
                    local_model(inp).sum().backward()
                    # materialized param grad is not touched by DDP, so its grad should
                    # be the same as if running locally.
                    for materialized_param, local_param in zip(
                        ddp.module.fc2.parameters(), local_model.fc2.parameters()
                    ):
                        self.assertEqual(materialized_param.grad, local_param.grad)

                    # fc1 parameter grad should still be different, due to allreduce.
                    for synced_param, local_param in zip(
                        ddp.module.fc1.parameters(), local_model.fc1.parameters()
                    ):
                        self.assertFalse(synced_param.grad == local_param.grad)

                    # Proxy module grad should not be touched
                    for proxy_param in proxy_params:
                        self.assertTrue(proxy_param.grad is None)

                # Synchronize since we run multiple iterations of this test, to
                # isolate failure hangs.
                torch.cuda.synchronize(device=self.rank)

        @require_backend(DistTestCases.backend_feature["gpu"])
        @require_backends_available(DistTestCases.backend_feature["gpu"])
        @skip_if_lt_x_gpu(2)
        def test_ddp_ignore_params_arg(self):
            self._test_ddp_ignore_params_arg(static_graph=False)
            self._test_ddp_ignore_params_arg(static_graph=True)

        @with_dist_debug_levels(levels=["OFF", "INFO", "DETAIL"])
        @require_backend(DistTestCases.backend_feature["gpu"])
        @require_backends_available(DistTestCases.backend_feature["gpu"])
        @skip_if_lt_x_gpu(2)
        def test_ddp_unused_params_rebuild_buckets_exception(self):
            class ToyModel(nn.Module):
                def __init__(self):
                    super(ToyModel, self).__init__()
                    self.net1 = nn.Linear(10, 10, bias=False)
                    self.net2 = nn.Linear(10, 10, bias=False)

                def forward(self, x):
                    return self.net1(x)

            ddp = torch.nn.parallel.DistributedDataParallel(
                ToyModel().cuda(self.rank), device_ids=[self.rank]
            )
            for i in range(2):
                inp = torch.rand(1, 10)
                if i > 0:
                    # On 2nd iteration, this will fail during rebuild_buckets,
                    # but we should report an error regarding unused parameters
                    # since that is the underlying root cause.
                    try:
                        ddp(inp).sum().backward()
                    except RuntimeError as e:
                        msg = str(e)
                        verify_ddp_error_logged(ddp, msg)
                        expected_strs = [
                            ddp_prev_reduction_unfinished_str,
                            ddp_recommend_find_unused_params_str,
                            ddp_outputs_not_used_in_loss_str,
                        ]
                        # In debug mode, should show parameters that weren't reduced.
                        # Without debug mode, should show suggestion to use debug mode.
                        if dist._get_debug_mode() == dist._DistributedDebugLevel.OFF:
                            expected_strs.append(ddp_suggest_debug_mode_str)
                        else:
                            unreduced_params = ", ".join(["net2.weight"])
                            expected_strs.append(
                                f"did not receive grad for rank {self.rank}: {unreduced_params}"
                            )
                        for s in expected_strs:
                            self.assertTrue(s in msg, f"Expected {s} to be in {msg}")
                        self.assertFalse(ddp_find_unused_params_enabled_str in msg)
                    else:
                        self.assertFalse(
                            True, "DDP unused parameters error not raised."
                        )
                else:
                    ddp(inp).sum().backward()

            dist.barrier()

        @require_backend(DistTestCases.backend_feature["gpu"])
        @require_backends_available(DistTestCases.backend_feature["gpu"])
        @skip_if_lt_x_gpu(2)
        def test_ddp_shared_grad_acc_unused_params(self):
            # When find_unused_parameters=True, ensure we mark unused parameters
            # even if they share gradient accumulators.
            class ToyModel(nn.Module):
                def __init__(self):
                    super(ToyModel, self).__init__()
                    # net1, bias, and net1.bias are all unused params.
                    self.net1 = nn.Linear(10, 5, bias=False)
                    self.bias = nn.Parameter(torch.zeros(5))
                    # net1.bias and self.bias are names for the same underlying
                    # parameter, so they share the same grad acc. This caused
                    # the bug reported in https://github.com/pytorch/pytorch/issues/41324.
                    self.net1.bias = self.bias
                    self.net2 = nn.Linear(10, 5)

                def forward(self, x):
                    return self.net2(x).sum()

            torch.cuda.set_device(self.rank)
            model = ToyModel().to(torch.cuda.current_device())
            for static in [True, False]:
                ddp_model = torch.nn.parallel.DistributedDataParallel(
                    copy.deepcopy(model),
                    device_ids=[self.rank],
                    find_unused_parameters=True,
                    static_graph=static,
                )
                inp = torch.randn(20, 10, device=self.rank)
                for i in range(6):
                    loss = ddp_model(inp)
                    # To test https://github.com/pytorch/pytorch/issues/61982
                    loss /= 10
                    loss.backward()

        @require_backend(DistTestCases.backend_feature["gpu"])
        @require_backends_available(DistTestCases.backend_feature["gpu"])
        @skip_if_lt_x_gpu(2)
        def test_ddp_device(self):
            m = nn.Linear(10, 10).to(self.rank)
            expected_len = 2

            class TensorWrapper:
                __slots__ = ["t", "moved_to_gpu"]

                def __init__(self, t):
                    self.t = t
                    self.moved_to_gpu = False

            # Handlers for specific types of validation we want to do based on
            # the input type.

            def tuple_and_list_validator(x):
                self.assertTrue(len(x), expected_len)
                self.assertEqual(1, len(set(t.device for t in x)))
                self.assertEqual(x[0].device.index, self.rank)
                return x[0] + x[1]

            def namedtuple_validator(x):
                self.assertEqual(x._fields, EXPECTED_FIELDS)
                self.assertEqual(x.a.device.index, x.b.device.index)
                self.assertEqual(x.a.device.index, self.rank)
                return x.a + x.b

            def custom_type_validator(x):
                self.assertTrue(x.moved_to_gpu or (str(x.t.device) == "cpu"))
                x.t = x.t.to(self.rank)
                x.moved_to_gpu = True
                return x.t

            def dict_validator(x):
                self.assertTrue(EXPECTED_FIELDS[0] in x.keys())
                self.assertTrue(EXPECTED_FIELDS[1] in x.keys())
                self.assertEqual(1, len(set(t.device for t in x.values())))
                self.assertEqual(x[EXPECTED_FIELDS[0]].device.index, self.rank)
                return x[EXPECTED_FIELDS[0]] + x[EXPECTED_FIELDS[1]]

            validators = {
                TensorWrapper: custom_type_validator,
                tuple: tuple_and_list_validator,
                list: tuple_and_list_validator,
                TestNamedTupleInput_0: namedtuple_validator,
                TestNamedTupleInput_1: namedtuple_validator,
                dict: dict_validator,
            }

            class ToyModel(torch.nn.Module):
                def __init__(_self):  # noqa: B902
                    super().__init__()
                    _self.lin = nn.Linear(10, 10, bias=False)

                def forward(_self, x, expected_type):  # noqa: B902
                    # Similar to scatter, the recursive to in the single-device
                    # case does not move tensors if they are in a custom type.
                    self.assertTrue(isinstance(x, expected_type))
                    fwd_tensor = validators[expected_type](x)
                    return _self.lin(fwd_tensor)

            model = torch.nn.parallel.DistributedDataParallel(
                ToyModel().to(self.rank), device_ids=[self.rank]
            )

            def train_iter(inp, input_type):
                for _ in range(4):
                    out = model(inp, input_type)
                    out.sum().backward()

            # CPU tuple input, should be moved to the proper device before call
            # to forward.
            inp = tuple(torch.randn(10, 10) for _ in range(expected_len))
            train_iter(inp, tuple)

            # List CPU input, should be moved to proper device before call to
            # forward.
            inp = [torch.randn(10, 10) for _ in range(expected_len)]
            train_iter(inp, list)
            # Custom type containing tensor. The type is maintained, but the
            # device is not propagated (which is what happens with scatter too)
            inp = TensorWrapper(torch.randn(10, 10))
            train_iter(inp, TensorWrapper)
            # NamedTuple input. The type should be maintained and tensor inputs
            # should be moved to the correct device as in scatter.
            batch = 5
            dim = 10
            a = torch.rand(batch, dim)
            b = torch.rand(batch, dim)

            inp = TestNamedTupleInput_0(a, b)
            train_iter(inp, type(inp))

            inp = TestNamedTupleInput_1(a, b)
            train_iter(inp, type(inp))

            # dictionary input.
            inp = {
                EXPECTED_FIELDS[0]: a,
                EXPECTED_FIELDS[1]: b,
            }
            train_iter(inp, type(inp))

        @require_backend(DistTestCases.backend_feature["gpu"])
        @require_backends_available(DistTestCases.backend_feature["gpu"])
        @skip_if_lt_x_gpu(2)
        def test_ddp_namedtuple(self):
            batch = 5
            dim = 10

            a = torch.rand(batch, dim, device=self.rank)
            b = torch.rand(batch, dim, device=self.rank)

            class NamedTupleModule(torch.nn.Module):
                def __init__(_self):  # noqa: B902
                    super().__init__()
                    _self.lin = nn.Linear(10, 1)

                def forward(_self, input, expected_type):  # noqa: B902
                    # Without NamedTuple support, this would be of type tuple.
                    self.assertTrue(
                        isinstance(input, expected_type),
                        f"Expected type {expected_type} but got {type(input)}",
                    )
                    self.assertEqual(input._fields, EXPECTED_FIELDS)
                    self.assertEqual(a, input.a)
                    self.assertEqual(b, input.b)
                    return _self.lin(torch.mul(input.a, input.b))

            model = torch.nn.parallel.DistributedDataParallel(
                NamedTupleModule().cuda(self.rank), device_ids=[self.rank]
            )
            inp = TestNamedTupleInput_0(a, b)
            # The following would fail if DDP does not propagate NamedTuples correctly.
            model(inp, type(inp))

            inp = TestNamedTupleInput_1(a, b)
            model(inp, type(inp))

        @with_dist_debug_levels(levels=["OFF", "INFO", "DETAIL"])
        @require_backend(DistTestCases.backend_feature["gpu"])
        @require_backends_available(DistTestCases.backend_feature["gpu"])
        @skip_if_lt_x_gpu(2)
        def test_ddp_control_flow_same_across_ranks(self):
            # Control flow that is the same across ranks.
            batch = 20
            dim = 10

            world_size = dist.get_world_size()
            torch.cuda.set_device(self.rank)
            model = torch.nn.parallel.DistributedDataParallel(
                ControlFlowToyModel().cuda(self.rank),
                device_ids=[self.rank],
                find_unused_parameters=True,
            )
            random_input = torch.randn(batch, dim, device=self.rank)
            ones_input = torch.ones(batch, dim, device=self.rank)
            for i in range(6):
                if i % 2 == 0:
                    out = model(random_input)
                else:
                    out = model(ones_input)
                loss = out.sum()
                loss.backward()
                # On even iterations, 2nd param goes unused, on odd iterations,
                # it is used.
                local_used_map = model.reducer._get_local_used_map()
                if i % 2 == 0:
                    expected = torch.tensor(
                        [world_size, 0], device=self.rank, dtype=torch.int32
                    )
                else:
                    expected = torch.tensor(
                        [world_size, world_size], device=self.rank, dtype=torch.int32
                    )

                # Validate parameter usage.
                variable_usage_tensor = local_used_map
                self.assertEqual(variable_usage_tensor, expected)

            # Validate appropriate error message when DDP is used with
            # find_unused_parameters=False.
            model = torch.nn.parallel.DistributedDataParallel(
                ControlFlowToyModel().cuda(self.rank),
                device_ids=[self.rank],
                find_unused_parameters=False,
            )
            for i in range(2):
                if i == 0:
                    loss = model(random_input).sum()
                    loss.backward()
                else:
                    try:
                        loss = model(random_input).sum()
                        loss.backward()
                    except RuntimeError as e:
                        msg = str(e)
                        verify_ddp_error_logged(model, msg)
                        # 2nd linear layer is unused
                        unused_param_index = 1
                        expected_strs = [
                            ddp_prev_reduction_unfinished_str,
                            ddp_recommend_find_unused_params_str,
                            ddp_outputs_not_used_in_loss_str,
                            f"Parameter indices which did not receive grad for rank {self.rank}: {unused_param_index}",
                        ]
                        # In debug mode, should show parameters that weren't reduced.
                        # Without debug mode, should show suggestion to use debug mode.
                        if dist._get_debug_mode() == dist._DistributedDebugLevel.OFF:
                            expected_strs.append(ddp_suggest_debug_mode_str)
                        else:
                            unreduced_params = ", ".join(["lin2.weight"])
                            expected_strs.append(
                                f"did not receive grad for rank {self.rank}: {unreduced_params}"
                            )
                        for s in expected_strs:
                            self.assertTrue(s in msg, f"Expected {s} to be in {msg}")
                        self.assertFalse(ddp_find_unused_params_enabled_str in msg)
                    else:
                        self.assertFalse(True, "DDP error not raised")

            dist.barrier()

        @require_backend(DistTestCases.backend_feature["gpu"])
        @require_backends_available(DistTestCases.backend_feature["gpu"])
        @skip_if_lt_x_gpu(2)
        def test_invalid_static_graph(self):
            world_size = dist.get_world_size()
            torch.cuda.set_device(self.rank)
            model = torch.nn.parallel.DistributedDataParallel(
                ControlFlowToyModel().cuda(self.rank),
                device_ids=[self.rank],
                static_graph=True,
            )
            random_input = torch.randn(20, 10, device=self.rank)
            ones_input = torch.ones(20, 10, device=self.rank)
            # unused parameter in the first iteration got used
            # in second iteration.
            expected_err = "Your training graph has changed in this iteration"
            with self.assertRaisesRegex(RuntimeError, expected_err):
                for i in range(2):
                    if i % 2 == 0:
                        out = model(random_input)
                    else:
                        out = model(ones_input)
                    loss = out.sum()
                    loss.backward()

            verify_ddp_error_logged(model, expected_err)

            # used parameter in the first iteration got unused
            # in second iteration.
            with self.assertRaisesRegex(
                RuntimeError,
                "Expected to have finished reduction in the prior iteration "
                "before starting a new one. This error indicates that your "
                "training graph has changed in this iteration, "
                "e.g., one parameter is used in first iteration, "
                "but then got unused in the second iteration. "
                "this is not compatible with static_graph set to True.\n"
                "Parameter indices which did not receive grad for"
            ):
                for i in range(2):
                    if i % 2 != 0:
                        out = model(random_input)
                    else:
                        out = model(ones_input)
                    loss = out.sum()
                    loss.backward()

            verify_ddp_error_logged(model, "Expected to have finished reduction")

        @with_dist_debug_levels(levels=["OFF", "INFO", "DETAIL"])
        @require_backend(DistTestCases.backend_feature["gpu"])
        @require_backends_available(DistTestCases.backend_feature["gpu"])
        @skip_if_lt_x_gpu(2)
        def test_ddp_control_flow_different_across_ranks(self):
            # Control flow that is different across ranks.
            batch = 20
            dim = 10

            class ToyModel(nn.Module):
                def __init__(self, rank):
                    super(ToyModel, self).__init__()
                    self.lin1 = nn.Linear(10, 10, bias=False)
                    self.lin2 = nn.Linear(10, 10, bias=False)
                    self.rank = rank

                def forward(self, x):
                    # Control-flow that is rank and input dependent for the
                    # model.
                    use_second_layer = (
                        torch.equal(x, torch.ones(batch, dim, device=x.device))
                        and self.rank == 1
                    )

                    if use_second_layer:
                        return self.lin2(F.relu(self.lin1(x)))
                    else:
                        return F.relu(self.lin1(x))

            world_size = dist.get_world_size()
            torch.cuda.set_device(self.rank)
            model = torch.nn.parallel.DistributedDataParallel(
                ToyModel(self.rank).cuda(self.rank),
                device_ids=[self.rank],
                find_unused_parameters=True,
            )
            random_input = torch.randn(batch, dim, device=self.rank)
            ones_input = torch.ones(batch, dim, device=self.rank)
            for i in range(6):
                if i % 2 == 0:
                    out = model(random_input)
                else:
                    out = model(ones_input)
                loss = out.sum()
                loss.backward()
                # On even iterations, 2nd param goes unused, on odd iterations,
                # it is used only on rank 1.
                local_used_map = model.reducer._get_local_used_map()

                if i % 2 == 0:
                    expected = torch.tensor(
                        [world_size, 0], device=self.rank, dtype=torch.int32
                    )
                else:
                    expected = torch.tensor(
                        [world_size, 1], device=self.rank, dtype=torch.int32
                    )

                variable_usage_tensor = local_used_map
                # Validate parameter usage. On odd iterations, 2nd param is only
                # used on rank 1.
                self.assertEqual(variable_usage_tensor, expected)

            # Validate appropriate error message when DDP is used with
            # find_unused_parameters=False.
            model = torch.nn.parallel.DistributedDataParallel(
                ToyModel(self.rank).cuda(self.rank),
                device_ids=[self.rank],
                find_unused_parameters=False,
            )
            for i in range(2):
                if i == 0:
                    loss = model(random_input).sum()
                    loss.backward()
                else:
                    try:
                        loss = model(random_input).sum()
                        loss.backward()
                    except RuntimeError as e:
                        msg = str(e)
                        verify_ddp_error_logged(model, msg)
                        unused_param_index = 1
                        expected_strs = [
                            ddp_prev_reduction_unfinished_str,
                            ddp_recommend_find_unused_params_str,
                            ddp_outputs_not_used_in_loss_str,
                            f"Parameter indices which did not receive grad for rank {self.rank}: {unused_param_index}",
                        ]
                        # In debug mode, should show parameters that weren't reduced.
                        # Without debug mode, should show suggestion to use debug mode.
                        if dist._get_debug_mode() == dist._DistributedDebugLevel.OFF:
                            expected_strs.append(ddp_suggest_debug_mode_str)
                        else:
                            unreduced_params = ", ".join(["lin2.weight"])
                            expected_strs.append(
                                f"did not receive grad for rank {self.rank}: {unreduced_params}"
                            )
                        for s in expected_strs:
                            self.assertTrue(s in msg, f"Expected {s} to be in {msg}")
                        self.assertFalse(ddp_find_unused_params_enabled_str in msg)
                    else:
                        self.assertFalse(True, "DDP error not raised")

            dist.barrier()

        @require_backend({"gloo"})
        @sandcastle_skip_if(BACKEND in DistTestCases.skip_collective["scatter"], f"{BACKEND} does not support scatter")
        def test_scatter_object_list(self):
            src_rank = 0
            scatter_list = (
                COLLECTIVES_OBJECT_TEST_LIST
                if self.rank == src_rank
                else [None for _ in COLLECTIVES_OBJECT_TEST_LIST]
            )
            world_size = dist.get_world_size()
            scatter_list = scatter_list[:world_size]
            i = 0
            while len(scatter_list) < world_size:
                scatter_list.append(scatter_list[i])
                i += 1

            output_obj_list = [None]
            dist.scatter_object_list(output_obj_list, scatter_list, src=src_rank)
            self.assertEqual(
                output_obj_list[0],
                COLLECTIVES_OBJECT_TEST_LIST[
                    self.rank % len(COLLECTIVES_OBJECT_TEST_LIST)
                ],
            )
            # Ensure errors are raised upon incorrect arguments.
            with self.assertRaisesRegex(
                RuntimeError,
                "Expected argument scatter_object_output_list to be a list of size at least 1.",
            ):
                dist.scatter_object_list([], scatter_list, src=src_rank)

        def _generate_sparse_tensors_for_bucket_assignment_test(self):
            tensors = [
                torch.empty([50], dtype=torch.float),
                torch.empty([25], dtype=torch.double),
                torch.empty([50], dtype=torch.float),
                torch.empty([25], dtype=torch.double),
                torch.empty([50], dtype=torch.float),
                torch.empty([25], dtype=torch.double),
            ]

            tensors_sparse = [t.to_sparse() for t in tensors]
            return tensors_sparse

        def _test_compute_bucket_assignment_by_size(self, use_logger):
            group_gloo = dist.new_group(
                timeout=timedelta(seconds=60), backend=dist.Backend.GLOO
            )
            # Set NCCL_BLOCKING_WAIT and use a new NCCL group to improve test
            # determinism.
            os.environ["NCCL_BLOCKING_WAIT"] = "1"
            group_to_use = dist.new_group(
                backend=dist.get_backend(), timeout=timedelta(seconds=5)
            )
            torch.cuda.set_device(self.rank)

            # Create a valid model. The constructor initializes the logger that we use later.
            # We never actually use the rest of the model - we only need its logger.
            net = EmbeddingNet(0)
            net = torch.nn.parallel.DistributedDataParallel(
                net.to(self.rank),
                device_ids=[self.rank],
                process_group=group_to_use,
            )

            # if we don't pass a logger then we can only check that an exception was thrown.
            expected_err = "No support for sparse tensors."
            with self.assertRaisesRegex(RuntimeError, expected_err):
                tensors_sparse = self._generate_sparse_tensors_for_bucket_assignment_test()
                if use_logger:
                    result = dist._compute_bucket_assignment_by_size(
                        tensors_sparse,
                        [400],
                        logger=net.logger)
                else:
                    result = dist._compute_bucket_assignment_by_size(tensors_sparse, [400])
            if use_logger:
                verify_ddp_error_logged(net, expected_err)

            # Perform gloo-based barrier to ensure one rank doesn't exit test
            # early which causes failure with Barrier.sync.
            dist.barrier(group_gloo)

        @require_backend(DistTestCases.backend_feature["gpu"])
        @require_backends_available(DistTestCases.backend_feature["gpu"])
        @skip_if_lt_x_gpu(2)
        @skip_if_rocm
        def test_compute_bucket_assignment_by_size_sparse_error_without_logger(self):
            self._test_compute_bucket_assignment_by_size(use_logger=False)

        @require_backend(DistTestCases.backend_feature["gpu"])
        @require_backends_available(DistTestCases.backend_feature["gpu"])
        @skip_if_lt_x_gpu(2)
        @skip_if_rocm
        def test_compute_bucket_assignment_by_size_sparse_error_with_logger(self):
            self._test_compute_bucket_assignment_by_size(use_logger=True)

        def _determine_expected_error_verify_model_across_rank(self, group_to_use):
            # When running with NCCL backend, we don't expect an error on rank 0,
            # rather, it will be taken down by NCCL_ASYNC_ERROR_HANDLING. When
            # running with Gloo or with debug mode wrapper, we expect the error
            # to be caught inline.
            is_detail_dbg_mode = (
                dist._get_debug_mode() == dist._DistributedDebugLevel.DETAIL
            )
            if self.rank == 0:
                if dist.get_backend(group_to_use) == dist.Backend.NCCL and not is_detail_dbg_mode:
                    expected_err = "Caught collective operation timeout"
                    ctx = self.assertRaisesRegex(RuntimeError, expected_err)
                else:
                    expected_err = None
                    ctx = self.assertRaises(RuntimeError)
            else:
                expected_err = "appears not to match"
                ctx = self.assertRaisesRegex(RuntimeError, expected_err)
            return ctx, expected_err

        def _test_verify_model_across_rank(self, use_logger):
            group_gloo = dist.new_group(
                timeout=timedelta(seconds=60), backend=dist.Backend.GLOO
            )
            # Set NCCL_BLOCKING_WAIT and use a new NCCL group to improve test
            # determinism.
            os.environ["NCCL_BLOCKING_WAIT"] = "1"
            group_to_use = dist.new_group(
                backend=dist.get_backend(), timeout=timedelta(seconds=5)
            )
            torch.cuda.set_device(self.rank)
            ctx, expected_err = self._determine_expected_error_verify_model_across_rank(group_to_use)

            # Create a valid model. The constructor initializes the logger that we use later.
            net = EmbeddingNet(0)
            net = torch.nn.parallel.DistributedDataParallel(
                net.to(self.rank),
                device_ids=[self.rank],
                process_group=group_to_use,
            )

            # Modify the model so that the number of parameters are different for each rank.
            # This will cause a RuntimeError to be thrown below in dist._verify_params_across_processes,
            # so we can check if the correct error is thrown and is logged.
            # We can't do this in the constructor above otherwise the logger will
            # not be properly initialized.
            net.module.lin = nn.Linear(100 if self.rank == 0 else 10, 1)

            # if we pass a logger we can verify that it was logged
            with ctx:
                if use_logger:
                    dist._verify_params_across_processes(net.process_group, list(net.parameters()), net.logger)
                else:
                    dist._verify_params_across_processes(net.process_group, list(net.parameters()))
                # Should only be run by rank 0, and blocking_wait catches and
                # reports exception.
                dist.barrier(group_to_use)

            # We don't check when self.rank != 0 because the logger doesn't log
            # the error "Caught collective operation" as that is not thrown in the reducer.
            if use_logger and self.rank != 0:
                verify_ddp_error_logged(net, expected_err)

            # Perform gloo-based barrier to ensure one rank doesn't exit test
            # early which causes failure with Barrier.sync.
            dist.barrier(group_gloo)

        @require_backend(DistTestCases.backend_feature["gpu"])
        @require_backends_available(DistTestCases.backend_feature["gpu"])
        @skip_if_lt_x_gpu(2)
        @skip_if_rocm
        def test_verify_model_across_rank_with_logger(self):
            self._test_verify_model_across_rank(use_logger=True)

        @require_backend(DistTestCases.backend_feature["gpu"])
        @require_backends_available(DistTestCases.backend_feature["gpu"])
        @skip_if_lt_x_gpu(2)
        @skip_if_rocm
        def test_verify_model_across_rank_without_logger(self):
            self._test_verify_model_across_rank(use_logger=False)

        @require_backend(DistTestCases.backend_feature["gpu"])
        @require_backends_available(DistTestCases.backend_feature["gpu"])
        @skip_if_lt_x_gpu(2)
        @skip_if_rocm
        def test_ddp_model_diff_across_ranks(self):
            group_gloo = dist.new_group(
                timeout=timedelta(seconds=60), backend=dist.Backend.GLOO
            )
            # Set NCCL_BLOCKING_WAIT and use a new NCCL group to improve test
            # determinism.
            os.environ["NCCL_BLOCKING_WAIT"] = "1"
            group_to_use = dist.new_group(
                backend=dist.get_backend(), timeout=timedelta(seconds=5)
            )
            torch.cuda.set_device(self.rank)
            ctx, expected_err = self._determine_expected_error_verify_model_across_rank(group_to_use)
            # Creates network with different sized embedding table on different
            # ranks. This should throw an error during DDP init.
            net = EmbeddingNet(self.rank)
            with ctx:
                net = torch.nn.parallel.DistributedDataParallel(
                    net.to(self.rank),
                    device_ids=[self.rank],
                    process_group=group_to_use,
                )
                # Should only be run by rank 0, and blocking_wait catches and
                # reports exception.
                dist.barrier(group_to_use)
            # can't use verify_ddp_error_logged here because net was never properly constructed

            # Perform gloo-based barrier to ensure one rank doesn't exit test
            # early which causes failure with Barrier.sync.
            dist.barrier(group_gloo)

        def _test_output_unused_in_loss(self, module_cls, gradient_as_bucket_view):
            model = module_cls()
            local_net = copy.deepcopy(model)
            net = torch.nn.parallel.DistributedDataParallel(
                copy.deepcopy(model).cuda(self.rank),
                device_ids=[self.rank],
                find_unused_parameters=True,
            )

            # Tests that certain parameters not getting gradient since the
            # output is unused in loss computation is supported. Specifically,
            # checks that the grads remain unchanged and are the same as local
            # training.
            inp = torch.randn(10, 10)

            # Ensure that if a param is not used in loss computation, its
            # gradient is untouched, i.e. if it is None before it is None after,
            # not zero.
            if module_cls == DictOutputModule:
                a, b = local_net(inp)["predictions"]
                a_dist, b_dist = net(inp)["predictions"]
            else:
                a, b = local_net(inp)
                a_dist, b_dist = net(inp)

            loss_dist = b_dist.sum()
            loss_dist.backward()

            # Ensure that gradient corresponding to parameter "a" was not
            # touched, i.e. it is None and matches the local grad.
            if module_cls == DictOutputModule:
                self.assertTrue(net.module.module.a.weight.grad is None)
                self.assertEqual(
                    net.module.module.a.weight.grad, local_net.module.a.weight.grad
                )
            else:
                self.assertTrue(net.module.a.weight.grad is None)
                self.assertEqual(net.module.a.weight.grad, local_net.a.weight.grad)

            saved_a_local_grad = None
            saved_a_dist_grad = None
            net.zero_grad()
            local_net.zero_grad()
            for i in range(6):
                if module_cls == DictOutputModule:
                    a, b = local_net(inp)["predictions"]
                    a_dist, b_dist = net(inp)["predictions"]
                else:
                    a, b = local_net(inp)
                    a_dist, b_dist = net(inp)
                if i < 2:
                    # Use both params in loss computation. Later, "a" will go
                    # unused and we check to ensure DDP supports this and
                    # gradients remain the same as local training.
                    t = a @ b
                    t_dist = a_dist @ b_dist
                    loss = t.sum()
                    loss_dist = t_dist.sum()
                else:
                    # Model output "a" unused in loss.
                    loss = b.sum()
                    loss_dist = b_dist.sum()
                loss.backward()
                loss_dist.backward()
                if i == 1:
                    # Save grads to compare with them in next iterations.
                    if module_cls == DictOutputModule:
                        saved_a_local_grad = local_net.module.a.weight.grad
                        saved_a_dist_grad = net.module.module.a.weight.grad
                    else:
                        saved_a_local_grad = local_net.a.weight.grad
                        saved_a_dist_grad = net.module.a.weight.grad
                    self.assertEqual(saved_a_local_grad, saved_a_dist_grad)
                elif i >= 2:
                    # parameter "a" of both models should be the same and not change
                    if module_cls == DictOutputModule:
                        self.assertEqual(net.module.module.a.weight.grad, saved_a_dist_grad)
                        self.assertEqual(local_net.module.a.weight.grad, saved_a_local_grad)
                    else:
                        self.assertEqual(net.module.a.weight.grad, saved_a_dist_grad)
                        self.assertEqual(local_net.a.weight.grad, saved_a_local_grad)

                # Verify grads are the same
                for (local_param, dist_param) in zip(
                    local_net.parameters(), net.parameters()
                ):
                    local_grad = local_param.grad
                    dist_grad = dist_param.grad
                    self.assertEqual(local_grad, dist_grad)

            dist.barrier()

        @sandcastle_skip_if(
            BACKEND not in DistTestCases.backend_feature["ddp"],
            f"The {BACKEND} backend does not support DistributedDataParallel"
        )
        @skip_if_lt_x_gpu(2)
        def test_output_unused_in_loss_tuple_module(self):
            module_cls = UnusedParamTwoLinLayerNet
            for grad_as_bucket_view in [True, False]:
                self._test_output_unused_in_loss(module_cls, grad_as_bucket_view)

        @sandcastle_skip_if(
            BACKEND not in DistTestCases.backend_feature["ddp"],
            f"The {BACKEND} backend does not support DistributedDataParallel"
        )
        @skip_if_lt_x_gpu(2)
        def test_output_unused_in_loss_dict_module(self):
            module_cls = DictOutputModule
            for grad_as_bucket_view in [True, False]:
                self._test_output_unused_in_loss(module_cls, grad_as_bucket_view)

        @sandcastle_skip_if(
            BACKEND not in DistTestCases.backend_feature["ddp"],
            f"The {BACKEND} backend does not support DistributedDataParallel"
        )
        @skip_if_lt_x_gpu(2)
        def test_undefined_grad_parity_unused_parameters(self):
            # TODO: enable this for general training use cases:
            # https://github.com/pytorch/pytorch/issues/58511.
            x = torch.ones(1, 2).to(self.rank)
            net = Net().to(self.rank)
            local_net = copy.deepcopy(net)
            net = torch.nn.parallel.DistributedDataParallel(
                net,
                device_ids=[self.rank],
                find_unused_parameters=True,
            )
            out = net(x).sum()
            local_out = local_net(x).sum()
            # Simulates undefined gradients.
            torch._C._functions.UndefinedGrad()(out).backward()
            torch._C._functions.UndefinedGrad()(local_out).backward()
            for (dist_param_name, dist_param), (local_param_name, local_param) in zip(
                net.named_parameters(), local_net.named_parameters()
            ):
                dist_grad = dist_param.grad
                local_grad = local_param.grad
                self.assertEqual(
                    dist_grad,
                    local_grad,
                    f"""DDP param {dist_param_name} with grad {dist_grad}
                    does not match local param {local_param_name} with grad
                    {local_grad}""",
                )

        def _test_different_graph_across_ranks(
            self, find_unused_parameters=False, static_graph=False
        ):
            class ToyModel(nn.Module):
                def __init__(self, rank):
                    super(ToyModel, self).__init__()
                    self.lin1 = nn.Linear(10, 10, bias=False)
                    self.lin2 = nn.Linear(10, 10, bias=False)
                    self.rank = rank

                def forward(self, x):
                    if self.rank == 0:
                        return self.lin2(F.relu(self.lin1(x)))
                    else:
                        return F.relu(self.lin1(x))

            torch.manual_seed(31415)
            world_size = dist.get_world_size()
            torch.cuda.set_device(self.rank)
            model = ToyModel(self.rank).cuda(self.rank)
            ddp_model = torch.nn.parallel.DistributedDataParallel(
                model,
                device_ids=[self.rank],
                find_unused_parameters=find_unused_parameters,
                gradient_as_bucket_view=True,
                static_graph=static_graph,
            )
            random_input = torch.randn(20, 10, device=self.rank)
            for i in range(10):
                out = ddp_model(random_input)
                loss = out.sum()
                loss.backward()
            return ddp_model

        @require_backend(DistTestCases.backend_feature["gpu"])
        @require_backends_available(DistTestCases.backend_feature["gpu"])
        @skip_if_lt_x_gpu(2)
        def test_different_graph_across_ranks(self):
            base_model = self._test_different_graph_across_ranks(
                find_unused_parameters=True
            )
            self.assertFalse(
                base_model._get_ddp_logging_data().get("has_rebuilt_buckets", 0)
            )
            static_model = self._test_different_graph_across_ranks(static_graph=True)
            self.assertTrue(
                static_model._get_ddp_logging_data().get("has_rebuilt_buckets", 0)
            )
            for i, j in zip(base_model.parameters(), static_model.parameters()):
                self.assertEqual(i, j)

        @require_backend({"gloo"})
        @require_backends_available({"gloo"})
        @sandcastle_skip_if(
            IS_MACOS or IS_WINDOWS,
            "MacOS uses uv transport which does not have as robust error handling as tcp transport",
        )
        def test_monitored_barrier_gloo(self):
            tensors = [torch.ones(10) * self.rank]
            # Kick off some allreduce work on all ranks
            for _ in range(10):
                dist.all_reduce(torch.cat(tensors))
            # Run monitored barrier and ensure it passees
            timeout = timedelta(seconds=2)
            dist.monitored_barrier(timeout=timeout)
            # Check monitored_barrier success with wait_all_ranks=True
            for _ in range(10):
                dist.all_reduce(torch.cat(tensors))
            dist.monitored_barrier(timeout=timeout, wait_all_ranks=True)
            # All ranks besides 1 call into barrier, rank 0 should report failure
            # while others report gloo error.
            failed_rank = 1
            src_rank = 0
            if self.rank == src_rank:
                with self.assertRaisesRegex(
                    RuntimeError, f"Rank {failed_rank} failed to pass monitoredBarrier"
                ):
                    dist.monitored_barrier(timeout=timeout)
            elif self.rank != failed_rank:
                # Other ranks should not pass barrier since rank 0 failed.
                err_regex = (
                    f"Rank {self.rank} successfully reached monitoredBarrier,"
                    f" but received errors while waiting for send/recv from rank"
                    f" {src_rank}"
                )
                with self.assertRaisesRegex(RuntimeError, err_regex):
                    dist.monitored_barrier(timeout=timeout)

            # We need a barrier since otherwise failed_rank exits too early
            # and cause a timeout.
            self._barrier(timeout=30)

        @require_backend({"gloo"})
        @require_backends_available({"gloo"})
        def test_monitored_barrier_gloo_subgroup(self):
            # Tests that monitored_barrier works as expected on non-default
            # process groups.
            failed_rank = 1
            timeout = 0.1
            subgroup = dist.new_group(ranks=[0, 1])

            if self.rank == failed_rank:
                return

            if self.rank == 0:
                with self.assertRaisesRegex(
                    RuntimeError, f"Rank {failed_rank} failed to pass monitoredBarrier"
                ):
                    dist.monitored_barrier(subgroup, timeout)
            else:
                # Other ranks call into monitored_barrier, but this should be a
                # noop because they are not part of the subgroup. Verify that
                # there are no errors here.
                dist.monitored_barrier(subgroup, timeout)

        def _test_monitored_barrier_allreduce_hang(self, wait_all_ranks):
            # tests expected behavior when nonzero rank hangs.
            nccl_pg = dist.new_group(
                ranks=list(i for i in range(int(self.world_size))),
                # provide sufficient timeout so communicators
                # can be initialized in ctor.
                timeout=timedelta(seconds=15),
                backend=dist.Backend.NCCL,
            )
            gloo_pg = dist.new_group(
                ranks=list(i for i in range(int(self.world_size))),
                backend=dist.Backend.GLOO,
            )
            tensors = [torch.ones(10, device=self.rank) * self.rank]
            # Let all ranks call allreduce first to set up communicators etc.
            # Directly simulating error here will run into store issue described
            # in https://github.com/pytorch/pytorch/issues/54524.
            nccl_pg.allreduce(tensors).wait(timedelta(seconds=5))
            # All ranks besides 0 call into allreduce. This is to simulate a
            # desync across the world, where some ranks call into
            # monitored_barrier() and others are stuck in collective comm. In
            # practice, we don't need NCCL_BLOCKING_WAIT, but we use it in this
            # test to ensure it exits cleanly.
            if self.rank != 0:
                # Can get different errors here depending on whether gloo-based
                # wrapper PG is enabled or not, since with wrapper pg, it will
                # fail in a collective synchronization check and not actually
                # call into the nccl pg.
                if dist._get_debug_mode() == dist._DistributedDebugLevel.DETAIL:
                    err_regex = "Timed out waiting"
                else:
                    err_regex = "Caught collective operation timeout"
                with self.assertRaisesRegex(RuntimeError, err_regex):
                    nccl_pg.allreduce(tensors).wait(timedelta(seconds=0.1))
            else:
                # Rank 0 should report first (in order) timed out rank or all ranks
                # depending on wait_all_ranks flag passed into monitored_barrier.
                if wait_all_ranks:
                    rank_str = ", ".join(
                        [str(i) for i in range(1, int(self.world_size))]
                    )
                    err_regex = f"Ranks {rank_str} failed to pass monitoredBarrier"
                else:
                    expected_first_fail_rank = 1
                    err_regex = f"Rank {expected_first_fail_rank} failed to pass monitoredBarrier"
                monitored_barrier_timeout_seconds = timedelta(seconds=0.1)
                with self.assertRaisesRegex(RuntimeError, err_regex):
                    gloo_pg.monitored_barrier(
                        monitored_barrier_timeout_seconds, wait_all_ranks=wait_all_ranks
                    )

            self._barrier(timeout=30)

        @with_nccl_blocking_wait
        @require_backend(DistTestCases.backend_feature["gpu"])
        @require_backends_available(DistTestCases.backend_feature["gpu"])
        @skip_if_rocm
        @skip_if_lt_x_gpu(int(os.environ["WORLD_SIZE"]))
        def test_monitored_barrier_allreduce_hang(self):
            # tests expected behavior when nonzero rank hangs and we want to
            # report first timed out rank.
            self._test_monitored_barrier_allreduce_hang(wait_all_ranks=False)

        @with_nccl_blocking_wait
        @require_backend(DistTestCases.backend_feature["gpu"])
        @require_backends_available(DistTestCases.backend_feature["gpu"])
        @skip_if_rocm
        @skip_if_lt_x_gpu(int(os.environ["WORLD_SIZE"]))
        def test_monitored_barrier_allreduce_hang_wait_all_ranks(self):
            # tests expected behavior when nonzero rank hangs and we want to
            # report all timed out ranks.
            self._test_monitored_barrier_allreduce_hang(wait_all_ranks=True)

        @require_backend({"gloo"})
        @require_backends_available({"gloo"})
        def test_monitored_barrier_gloo_rank_0_timeout(self):
            # tests error when rank 0 exhausts its given timeout.
            process_group = dist.new_group(
                ranks=list(i for i in range(int(self.world_size)))
            )
            timeout = timedelta(seconds=0)
            if self.rank == 0:
                with self.assertRaisesRegex(
                    RuntimeError, f"Rank {self.rank} timed out in monitoredBarrier"
                ):
                    process_group.monitored_barrier(timeout)

        @require_backend({"gloo"})
        @require_backends_available({"gloo"})
        @skip_if_small_worldsize
        @sandcastle_skip_if(
            IS_MACOS or IS_WINDOWS,
            "MacOS uses uv transport which does not have as robust error handling as tcp transport",
        )
        def test_monitored_barrier_failure_order(self):
            # Ensure that the first (in sorted order) rank is reported when
            # multiple ranks fail to pass the monitored_barrier.
            # TODO(#54879): Provide ability to wait and report all failed ranks
            expected_first_failed_rank = 2
            timeout = timedelta(seconds=2)
            src_rank = 0
            if self.rank == src_rank:
                with self.assertRaisesRegex(
                    RuntimeError, f"Rank {expected_first_failed_rank}"
                ):
                    dist.monitored_barrier(timeout=timeout)
            elif self.rank == 1:
                err_regex = (
                    f"Rank {self.rank} successfully reached monitoredBarrier,"
                    f" but received errors while waiting for send/recv from rank"
                    f" {src_rank}"
                )
                with self.assertRaisesRegex(RuntimeError, err_regex):
                    dist.monitored_barrier(timeout=timeout)

        @require_backend({"gloo"})
        @require_backends_available({"gloo"})
        @skip_if_small_worldsize
        def test_monitored_barrier_wait_all_ranks(self):
            # Tests simple case where > 1 rank does not call into monitored
            # barrier and verifies all ranks are reported by rank 0.
            if self.rank == 0:
                timeout = timedelta(seconds=0.1)
                rank_str = ", ".join([str(i) for i in range(1, int(self.world_size))])
                err_regex = f"Ranks {rank_str} failed to pass monitoredBarrier"
                with self.assertRaisesRegex(RuntimeError, err_regex):
                    dist.monitored_barrier(timeout=timeout, wait_all_ranks=True)

        @require_backend(DistTestCases.backend_feature["gpu"])
        @require_backends_available(DistTestCases.backend_feature["gpu"])
        @skip_if_lt_x_gpu(2)
        def test_ddp_build_param_to_name_mapping(self):
            model = TwoLinLayerNet()
            net = torch.nn.parallel.DistributedDataParallel(
                model.cuda(self.rank),
                device_ids=[self.rank],
            )
            expected_mapping = {0: "a.weight", 1: "b.weight"}
            net_params, _ = net._build_params_for_reducer()
            param_to_name_mapping = net._build_param_to_name_mapping(net_params)
            self.assertDictEqual(expected_mapping, param_to_name_mapping)

            # Test when DDP is used with ignored parameters.
            model = TwoLinLayerNet()
            # Parameters to ignore are in the format {module_name}.{param_name}
            params_to_ignore = ["a.weight"]
            torch.nn.parallel.DistributedDataParallel._set_params_and_buffers_to_ignore_for_model(
                model, params_to_ignore
            )
            net = torch.nn.parallel.DistributedDataParallel(
                model.cuda(self.rank),
                device_ids=[self.rank],
            )
            expected_mapping = {0: "b.weight"}
            net_params, _ = net._build_params_for_reducer()
            param_to_name_mapping = net._build_param_to_name_mapping(net_params)
            self.assertDictEqual(expected_mapping, param_to_name_mapping)

            # Test errors are raised when DDP and module parameters mismatch.
            # This generally indicates a bug with DDP and is not expected to
            # happen in user applications.
            model = TwoLinLayerNet()
            net = torch.nn.parallel.DistributedDataParallel(
                model.cuda(self.rank),
                device_ids=[self.rank],
            )
            net_params, _ = net._build_params_for_reducer()
            if self.rank == 0:
                print(type(net_params[0]))

            net_params.extend(
                [
                    torch.nn.Parameter(torch.ones(1)),
                    torch.nn.Parameter(torch.ones(1)),
                ]
            )

            with self.assertRaisesRegex(ValueError, "Expected param to name mapping"):
                net._build_param_to_name_mapping(net_params)

            net_params = net_params[:-3]
            with self.assertRaisesRegex(ValueError, "Param with name"):
                net._build_param_to_name_mapping(net_params)

            net_params.extend(
                [
                    torch.nn.Parameter(torch.ones(1)),
                    torch.nn.Parameter(torch.ones(1)),
                ]
            )

        @sandcastle_skip_if(
            BACKEND not in DistTestCases.backend_feature["ddp"],
            f"The {BACKEND} backend does not support DistributedDataParallel"
        )
        @skip_if_lt_x_gpu(2)
        def test_ddp_build_param_to_name_mapping_requires_grad(self):
            class Net(nn.Module):
                def __init__(self):
                    super().__init__()
                    self.lin = nn.Linear(10, 10)
                    # Is not tracked by DDP and should not show up in param to
                    # name mapping.
                    self.lin.bias.requires_grad_(False)

                def forward(self, x):
                    return self.lin(x)

            model = Net()
            net = torch.nn.parallel.DistributedDataParallel(
                model.cuda(self.rank), device_ids=[self.rank]
            )
            expected_mapping = {
                0: "lin.weight",
            }
            net_params, _ = net._build_params_for_reducer()
            param_to_name_mapping = net._build_param_to_name_mapping(net_params)
            self.assertEqual(param_to_name_mapping, expected_mapping)

        def _test_ddp_multiple_nested_unused_params_error(self, ignore_sparse):
            debug_mode_off = dist._get_debug_mode() == dist._DistributedDebugLevel.OFF

            class SubModule(nn.Module):
                def __init__(self):
                    super().__init__()
                    self.embedding_net = EmbeddingNet(0)
                    self.lin = TwoLinLayerNet()
                    self.bn = BatchNormNet()
                    self.lin_layer = nn.Linear(4, 10, bias=False)

                def forward(self, x):
                    x = self.bn(x)
                    x = self.lin_layer(x)
                    x = self.lin.a(x)  # self.lin.b param unused
                    # EmbeddingNet entirely unused: self.embedding_net.embedding and
                    # self.embedding_net.lin unused.
                    return x

            class MyModel(nn.Module):
                def __init__(self):
                    super().__init__()
                    self.sub_module = SubModule()

                def forward(self, x):
                    return self.sub_module(x)

            model = MyModel()
            sparse_embedding_fqns = []
            if ignore_sparse:
                for module_name, module in model.named_modules():
                    if module == model.sub_module.embedding_net.embedding:
                        for parameter_name, param in module.named_parameters(
                            recurse=False
                        ):
                            fqn = f"{module_name}.{parameter_name}"
                            sparse_embedding_fqns.append(fqn)

                torch.nn.parallel.DistributedDataParallel._set_params_and_buffers_to_ignore_for_model(
                    model, sparse_embedding_fqns
                )
                unused_modules = [
                    model.sub_module.embedding_net.lin,
                    model.sub_module.lin.b,
                ]
            else:
                unused_modules = list(model.sub_module.embedding_net.modules()) + [
                    model.sub_module.lin.b,
                ]

            expected_unused_param_fqns = []
            used_param_fqns = []  # Validate that these don't mistakenly show up.
            fqn_to_param_index = {}
            index = 0
            for module_name, module in model.named_modules():
                for parameter_name, param in module.named_parameters(recurse=False):
                    fqn = f"{module_name}.{parameter_name}"
                    fqn_to_param_index[fqn] = index
                    if fqn not in sparse_embedding_fqns:
                        index += 1
                    if module in unused_modules:
                        expected_unused_param_fqns.append(fqn)
                    else:
                        if (
                            not ignore_sparse
                            or module != model.sub_module.embedding_net.embedding
                        ):
                            used_param_fqns.append(fqn)

            net = torch.nn.parallel.DistributedDataParallel(
                model.cuda(self.rank),
                device_ids=[self.rank],
            )
            batch, dim = 10, 2
            inp = torch.ones(batch, dim)
            for i in range(2):
                if i == 0:
                    out = net(inp)
                    loss = out.sum()
                    loss.backward()
                else:
                    try:
                        out = net(inp)
                        loss = out.sum()
                        loss.backward()
                    except RuntimeError as e:
                        e = str(e)

                        unused_param_substr = e[e.find("did not receive grad") :]
                        # Validate that each unused param fully qualified name
                        # shows up in error logs. We do this instead of
                        # constructing a joined string since order of parameters
                        # can be different in Reducer. In addition, validate
                        # param indices show up as well.
                        for unused_param_fqn in expected_unused_param_fqns:
                            self.assertTrue(
                                unused_param_fqn in unused_param_substr
                                or debug_mode_off
                            )
                            self.assertTrue(
                                str(fqn_to_param_index[unused_param_fqn])
                                in unused_param_substr,
                                f"Did not find index {fqn_to_param_index[unused_param_fqn]} for {unused_param_fqn}",
                            )

                        # Validate that used param fqns don't show up in error
                        # logs.
                        for used_param_fqn in used_param_fqns:
                            self.assertFalse(used_param_fqn in unused_param_substr)
                        # Validate that ignored param fqns don't show up as unused
                        # (since DDP does not track them)
                        for sparse_param_fqn in sparse_embedding_fqns:
                            self.assertFalse(sparse_param_fqn in unused_param_substr)
                    else:
                        self.assertTrue(False, "Expected error was not raised!")

        @with_dist_debug_levels(levels=["OFF", "INFO", "DETAIL"])
        @require_backend(DistTestCases.backend_feature["gpu"])
        @require_backends_available(DistTestCases.backend_feature["gpu"])
        @skip_if_lt_x_gpu(2)
        def test_ddp_multiple_nested_unused_params_error(self):
            self._test_ddp_multiple_nested_unused_params_error(ignore_sparse=False)

        @with_dist_debug_levels(levels=["OFF", "INFO", "DETAIL"])
        @require_backend(DistTestCases.backend_feature["gpu"])
        @require_backends_available(DistTestCases.backend_feature["gpu"])
        @skip_if_lt_x_gpu(2)
        def test_ddp_multiple_nested_unused_params_err_ignore_params(self):
            # Tests unused parameter reporting when DDP is configured to ignore
            # certain parameters.
            self._test_ddp_multiple_nested_unused_params_error(ignore_sparse=True)

        @sandcastle_skip_if(
            BACKEND not in DistTestCases.backend_feature["ddp"],
            f"The {BACKEND} backend does not support DistributedDataParallel"
        )
        @skip_if_lt_x_gpu(2)
        def test_ddp_inference(self):
            # tests that DDP module can be run on a single node with no_grad
            # or eval setting and there is no hang.
            rank = self.rank
            torch.cuda.set_device(rank)
            model = Net().cuda()
            local_model = copy.deepcopy(model)
            model = torch.nn.parallel.DistributedDataParallel(
                model,
                device_ids=[rank],
            )
            syncbn_model = nn.SyncBatchNorm(
                2, momentum=0.99, track_running_stats=False
            ).cuda()
            local_syncbn_model = copy.deepcopy(syncbn_model)
            syncbn_model = torch.nn.parallel.DistributedDataParallel(
                syncbn_model, device_ids=[rank]
            )
            inp = torch.randn(10, 2, device=rank)
            inp_syncbn = torch.randn(10, 2, 4, 4, device=rank)
            tests = [
                (model, local_model, inp),
                (syncbn_model, local_syncbn_model, inp_syncbn),
            ]
            for test in tests:
                test_model, test_local_model, test_inp = test
                if self.rank == 0:
                    test_model.eval()
                    test_local_model.eval()
                    for _ in range(6):
                        self.assertEqual(
                            test_model(test_inp), test_local_model(test_inp)
                        )

            # Barrier since only rank 0 runs inference. Test should be
            # much faster than 30s, but this is to avoid flakiness.
            self._barrier(timeout=30)

        @sandcastle_skip_if(
            BACKEND not in DistTestCases.backend_feature["ddp"],
            f"The {BACKEND} backend does not support DistributedDataParallel"
        )
        @skip_if_lt_x_gpu(2)
        @skip_if_rocm
        def test_ddp_sync_bn_training_vs_eval(self):
            rank = self.rank
            torch.cuda.set_device(rank)
            # Need to set track_running_stats=False, when track_running_stats=True,
            # bn_training is False and sync could not occur in eval model.
            model = nn.SyncBatchNorm(2, momentum=0.99, track_running_stats=False).cuda(
                rank
            )
            model = torch.nn.parallel.DistributedDataParallel(model, device_ids=[rank])
            # Test sync occurs in training mode.
            with torch.autograd.profiler.profile() as prof:
                for i in range(6):
                    inp = torch.randn(10, 2, 4, 4).cuda(rank)
                    out = model(inp)
                    loss = out.sum()
                    loss.backward()

            # SyncBN allgathers stats across all ranks, so verify call to
            # all_gather in profiler.
            if BACKEND == "nccl":
                all_gather_calls = get_profiling_event("_all_gather_base", prof)
            else:
                all_gather_calls = get_profiling_event("all_gather", prof)
            self.assertNotEqual([], all_gather_calls)

            # Only do inference on one rank. If SyncBN did collective stats sync,
            # this would hang/error.
            model_inference = model.module
            if self.rank == 0:
                model_inference.eval()
                with torch.autograd.profiler.profile() as prof:
                    for i in range(6):
                        inp = torch.randn(10, 2, 4, 4).cuda(rank)
                        out = model_inference(inp)
                        loss = out.sum()
                        loss.backward()

                # Ensure sync does not occur in eval() mode.
                if BACKEND == "nccl":
                    all_gather_calls = get_profiling_event("_all_gather_base", prof)
                else:
                    all_gather_calls = get_profiling_event("all_gather", prof)
                self.assertEqual([], all_gather_calls)

        @skip_if_lt_x_gpu(2)
        @sandcastle_skip_if(
            BACKEND not in DistTestCases.backend_feature["ddp"],
            f"The {BACKEND} backend does not support DistributedDataParallel"
        )
        def test_ddp_python_error_logged(self):
            # Most python exceptions in DDP are raised during init before
            # reducer is constructed, so we don't have a logger in those cases.
            # However, the below is one example where a python error is thrown
            # after reducer is constructed.
            model = TwoLinLayerNet().cuda(self.rank)
            model = torch.nn.parallel.DistributedDataParallel(
                model,
                device_ids=[self.rank],
            )
            expected_err = "must be callable"
            with self.assertRaisesRegex(TypeError, expected_err):
                model.register_comm_hook({}, {})

            verify_ddp_error_logged(model, expected_err)

        @skip_if_lt_x_gpu(2)
        @sandcastle_skip_if(
            BACKEND not in DistTestCases.backend_feature["ddp"],
            f"The {BACKEND} backend does not support DistributedDataParallel"
        )
        def test_ddp_static_graph_nested_types(self):
            # Tests for static graph training when outputs are not just tensors
            # but can be (nested) tuple, list, dict, etc.
            rank = self.rank
            torch.cuda.set_device(rank)

            class NestedOutputModule(torch.nn.Module):
                def __init__(self):
                    super().__init__()
                    self.lin = nn.Linear(100, 1, bias=False)

                def forward(self, inp, output_type):
                    if output_type == "tuple":
                        return (
                            self.lin(inp),
                            (
                                self.lin(inp),
                                self.lin(inp),
                            ),
                        )
                    elif output_type == "list":
                        return [
                            self.lin(inp),
                            [
                                self.lin(inp),
                                self.lin(inp),
                            ],
                        ]
                    elif output_type == "dict":
                        return {
                            "a": self.lin(inp),
                            "b": {
                                "c": self.lin(inp),
                            },
                        }

            def get_loss(model_output):
                loss = 0.0
                if isinstance(model_output, torch.Tensor):
                    return model_output.sum()
                elif isinstance(model_output, dict):
                    for value in model_output.values():
                        loss += get_loss(value)
                elif isinstance(model_output, tuple) or isinstance(model_output, list):
                    for x in model_output:
                        loss += get_loss(x)
                else:
                    raise ValueError(f"Unknown model output type {type(model_output)}")
                return loss

            model = NestedOutputModule().cuda(rank)
            model_static_graph = copy.deepcopy(model)
            model = torch.nn.parallel.DistributedDataParallel(
                model,
                device_ids=[rank],
            )
            model_static_graph = torch.nn.parallel.DistributedDataParallel(
                model,
                device_ids=[rank],
                static_graph=True,
            )
            inp = torch.randn(10, 100)
            type_mapping = {
                "list": list,
                "tuple": tuple,
                "dict": dict,
            }
            for output_type in type_mapping.keys():
                for i in range(6):
                    out = model(inp, output_type=output_type)
                    loss = get_loss(out)
                    loss.backward()
                    self._model_step(model)
                    out_static = model_static_graph(inp, output_type=output_type)
                    self.assertTrue(isinstance(out_static, type_mapping[output_type]))
                    loss_static = get_loss(out_static)
                    loss_static.backward()
                    self._model_step(model_static_graph)
                    for (p, p_static) in zip(
                        model.parameters(), model_static_graph.parameters()
                    ):
                        self.assertEqual(p, p_static)

        @skip_if_lt_x_gpu(2)
        @sandcastle_skip_if(
            BACKEND not in DistTestCases.backend_feature["ddp"],
            f"The {BACKEND} backend does not support DistributedDataParallel"
        )
        def test_ddp_returns_tensor_with_no_grad(self):
            # Tests case where module returns tensor that does not require grad.
            torch.cuda.set_device(self.rank)

            class MyModel(nn.Module):
                def __init__(self):
                    super().__init__()
                    self.fc1 = nn.Linear(10, 10, bias=False)
                    self.fc2 = nn.Linear(10, 10, bias=False)

                def forward(self, x):
                    x = self.fc2(F.relu(self.fc1(x)))
                    y = x.clone()
                    x = x.detach()
                    assert not x.requires_grad
                    return (x, y)

            model = MyModel().to(self.rank)
            inp = torch.randn(1, 10, device=self.rank)
            for (find_unused, static_graph) in itertools.product([True, False], [True, False]):
                ddp = DistributedDataParallel(
                    model,
                    device_ids=[self.rank],
                    output_device=self.rank,
                    find_unused_parameters=find_unused,
                    static_graph=static_graph,
                )
                for i in range(6):
                    out = ddp(inp)
                    self.assertFalse(out[0].requires_grad)
                    o = (out[0] + out[1]).sum()
                    o.backward()

        @skip_if_lt_x_gpu(2)
        @sandcastle_skip_if(
            BACKEND not in DistTestCases.backend_feature["ddp"],
            f"The {BACKEND} backend does not support DistributedDataParallel"
        )
        def test_detect_ddp_is_actually_static(self):
            class ToyModel(nn.Module):
                def __init__(self):
                    super(ToyModel, self).__init__()
                    self.net1 = nn.Linear(10, 10, bias=False)
                    self.net2 = nn.Linear(10, 10)

                def forward(self, x, find_unused, dynamic):
                    if find_unused:
                        if dynamic:
                            return self.net2(self.net1(x))
                        else:
                            return self.net2(x)
                    else:
                        return self.net2(self.net1(x))

            # Set of unused parameters don't change across iterations
            torch.cuda.set_device(self.rank)
            model = ToyModel().cuda()
            for find_unused in [True, False]:
                ddp = torch.nn.parallel.DistributedDataParallel(
                    model,
                    device_ids=[self.rank],
                    find_unused_parameters=find_unused,
                )
                inp = torch.randn(1, 10, device="cuda")
                for _ in range(6):
                    out = ddp(inp, find_unused=find_unused, dynamic=False)
                    loss = out.sum()
                    loss.backward()
                    self.assertTrue(ddp.reducer._ddp_graph_static())

            # Set of unused parameters dynamically change
            ddp = torch.nn.parallel.DistributedDataParallel(
                model,
                device_ids=[self.rank],
                find_unused_parameters=True,
            )
            inp = torch.randn(1, 10, device="cuda")
            for i in range(6):
                out = ddp(inp, find_unused=True, dynamic=i % 2 == 0)
                loss = out.sum()
                loss.backward()
            self.assertFalse(ddp.reducer._ddp_graph_static())

        def _test_ddp_new_tensor_in_fwd(self, static_graph):
            # Test from https://github.com/pytorch/pytorch/issues/60733
            class MyModel(nn.Module):
                def __init__(self):
                    super().__init__()
                    self.fc1 = nn.Linear(10, 10, bias=False)
                    self.fc2 = nn.Linear(10, 10, bias=False)

                def __init_opt(self):
                    param = next(self.parameters())
                    opt = torch.randn(1, 10, device=param.device)
                    return opt

                def forward(self, x, opt_1, opt_2, opt_nested):
                    x = F.relu(self.fc1(x))
                    x = self.fc2(x)
                    if opt_1 is None:
                        opt_1 = self.__init_opt()
                    if opt_2 is None:
                        opt_2 = self.__init_opt()
                    if opt_nested is None or not torch.is_tensor(opt_nested):
                        opt_nested = self.__init_opt()
                    # Test multiple tensors as well as newly created tensors
                    # within a struct.
                    return x, opt_1, opt_2, {"tensor": opt_nested}

            model = MyModel().to(self.rank)
            for find_unused in [True, False]:
                ddp = DistributedDataParallel(
                    model,
                    device_ids=[self.rank],
                    output_device=self.rank,
                    broadcast_buffers=False,
                    find_unused_parameters=find_unused,
                    static_graph=static_graph,
                )

                opt = [None for _ in range(3)]
                for i in range(2):
                    ddp.zero_grad()
                    x = torch.randn(1, 10, device=self.rank)
                    out, opt[0], opt[1], opt[2] = ddp(
                        x, opt_1=opt[0], opt_2=opt[1], opt_nested=opt[2]
                    )
                    for i in range(len(opt)):
                        if torch.is_tensor(opt[i]):
                            self.assertEqual(opt[i].grad_fn, None)
                        else:
                            self.assertEqual(opt[i]["tensor"].grad_fn, None)
                    out.mean().backward()

        @skip_if_lt_x_gpu(2)
        @sandcastle_skip_if(
            BACKEND not in DistTestCases.backend_feature["ddp"],
            f"The {BACKEND} backend does not support DistributedDataParallel"
        )
        def test_ddp_get_bucket_sizes(self):
            torch.cuda.set_device(self.rank)
            default_bucket_cap_mb = 25 * (1024 ** 2)
            first_bucket_bytes_mb = dist._DEFAULT_FIRST_BUCKET_BYTES
            os.environ["DDP_SET_LAST_BUCKET_CAP"] = "1"

            class MyModel(nn.Module):
                def __init__(self):
                    super().__init__()
                    self.model = nn.Sequential(
                        nn.Linear(2, 4000, bias=False),
                        *[nn.Linear(4000, 4000, bias=False) for _ in range(10)]
                    )

                def forward(self, x):
                    return self.model(x)

            ddp = torch.nn.parallel.DistributedDataParallel(
                MyModel().cuda(),
                device_ids=[self.rank]
            )
            inp = torch.randn(10, 2)
            rebuilt_bucket_index = 2
            for i in range(6):
                out = ddp(inp).sum()
                out.backward()
                logging_data = ddp._get_ddp_logging_data()
                bucket_size_limits = [
                    int(b) for b in logging_data[
                        "{}_bucket_size_limits".format(
                            "initial" if i < rebuilt_bucket_index else "rebuilt"
                        )
                    ].split(", ")
                ]
                # first_bucket_bytes is actually the last because we reverse
                # parameter bucket order under DDP_SET_LAST_BUCKET_CAP flag.
                self.assertEqual(bucket_size_limits[-1], first_bucket_bytes_mb)
                for j, bucket_size in enumerate(bucket_size_limits):
                    if j != len(bucket_size_limits) - 1:
                        self.assertEqual(bucket_size, default_bucket_cap_mb)

        @skip_if_lt_x_gpu(2)
        @sandcastle_skip_if(
            BACKEND not in DistTestCases.backend_feature["ddp"],
            f"The {BACKEND} backend does not support DistributedDataParallel"
        )
        def test_ddp_new_tensor_in_fwd(self):
            return self._test_ddp_new_tensor_in_fwd(static_graph=False)

        @skip_if_lt_x_gpu(2)
        @sandcastle_skip_if(
            BACKEND not in DistTestCases.backend_feature["ddp"],
            f"The {BACKEND} backend does not support DistributedDataParallel"
        )
        def test_ddp_new_tensor_in_fwd_static_graph(self):
            return self._test_ddp_new_tensor_in_fwd(static_graph=True)


        def _test_ddp_buffer_hook_allreduce(self, return_futures):
            rank = self.rank
            torch.cuda.set_device(rank)
            torch.manual_seed(rank)
            torch.cuda.manual_seed(rank)

            def buffer_comm_hook(ddp, named_buffers):
                buffers = [
                    buffer for (_, buffer) in named_buffers.items()
                ]
                futs = [
                    dist.all_reduce(buffer, group=ddp.process_group, async_op=True).get_future()
                    for buffer in buffers
                ]
                if return_futures:
                    return futs
                else:
                    torch.futures.collect_all(futs).wait()

            hook_pre_fwd = torch.nn.parallel.distributed._BufferCommHookLocation.PRE_FORWARD
            hook_post_fwd = torch.nn.parallel.distributed._BufferCommHookLocation.POST_FORWARD
            for hook_run_location in [
                hook_pre_fwd,
                hook_post_fwd,
            ]:
                model = NetWithBuffers().cuda(rank)
                model_ddp = torch.nn.parallel.DistributedDataParallel(
                    model,
                    device_ids=[self.rank],
                )
                model_ddp._register_buffer_comm_hook(
                    model_ddp,
                    buffer_comm_hook,
                    hook_run_location
                )
                model_ddp_no_hook = torch.nn.parallel.DistributedDataParallel(
                    copy.deepcopy(model),
                    device_ids=[self.rank],
                    broadcast_buffers=False
                )
                inp = torch.randn(2, 10, device=rank)
                for i in range(2):
                    loss_hook = model_ddp(inp).sum()
                    # Since buffer reduction is done pre-forward, simulate it for
                    # no hook case here.
                    # Simulate allreduce appropriately depending on hook location.
                    if hook_run_location == hook_pre_fwd:
                        model_no_hook_buffers = list(model_ddp_no_hook.module.buffers())
                        for tensor in model_no_hook_buffers:
                            dist.all_reduce(tensor)

                    loss_no_hook = model_ddp_no_hook(inp).sum()
                    if hook_run_location == hook_post_fwd:
                        model_no_hook_buffers = list(model_ddp_no_hook.module.buffers())
                        for tensor in model_no_hook_buffers:
                            dist.all_reduce(tensor)
                    torch.cuda.synchronize()

                    # if return_futures, they are only awaited on by DDP
                    # at the end of the backwards pass for maximum overlap.
                    if not return_futures:
                        self._verify_buffers_equal(model_ddp, model_ddp_no_hook)
                    loss_hook.backward()
                    loss_no_hook.backward()
                    # Note that when custom hooks return futures, this
                    # comparison is not expected to work when hook run location
                    # is pre-forward pass. This is because the hook does async
                    # communication and forward pass modifies the buffer without
                    # appropriate synchronization. Therefore, if returning
                    # futures from custom buffer hooks, it is advised to set
                    # hook run location to post forward.
                    if return_futures and hook_run_location == hook_post_fwd:
                        self._verify_buffers_equal(model_ddp, model_ddp_no_hook)
                dist.barrier()

        @skip_if_lt_x_gpu(2)
        @sandcastle_skip_if(
            BACKEND not in DistTestCases.backend_feature["ddp"],
            f"The {BACKEND} backend does not support DistributedDataParallel"
        )
        def test_ddp_buffer_hook_allreduce_return_future(self):
            self._test_ddp_buffer_hook_allreduce(
                return_futures=True
            )

        @skip_if_lt_x_gpu(2)
        @sandcastle_skip_if(
            BACKEND not in DistTestCases.backend_feature["ddp"],
            f"The {BACKEND} backend does not support DistributedDataParallel"
        )
        def test_ddp_buffer_hook_allreduce(self):
            self._test_ddp_buffer_hook_allreduce(
                return_futures=False
            )

        @skip_if_lt_x_gpu(2)
        @sandcastle_skip_if(
            BACKEND not in DistTestCases.backend_feature["ddp"],
            f"The {BACKEND} backend does not support DistributedDataParallel"
        )
        def test_ddp_broadcast_buffer_via_hook(self):
            # test that _distributed_broadcast_coalesced via registered hook is
            # equivalent to DDP's default broadcast coalesced.
            rank = self.rank
            torch.cuda.set_device(rank)
            torch.manual_seed(rank)
            torch.cuda.manual_seed(rank)

            def buffer_comm_hook(ddp, named_buffers):
                # named_buffers is a Dict[str, Tensor] representing a mapping
                # from buffer name to buffer.
                buffers = [
                    buffer for (_, buffer) in named_buffers.items()
                ]
                ddp._default_broadcast_coalesced(buffers)

            model = NetWithBuffers().cuda(rank)
            model_ddp = torch.nn.parallel.DistributedDataParallel(
                model,
                device_ids=[self.rank],
            )
            model_ddp._register_buffer_comm_hook(
                model_ddp,
                buffer_comm_hook
            )
            model_ddp_no_hook = torch.nn.parallel.DistributedDataParallel(
                copy.deepcopy(model),
                device_ids=[self.rank],
            )
            inp = torch.randn(2, 10, device=rank)
            for i in range(2):
                loss_hook = model_ddp(inp).sum()
                loss_no_hook = model_ddp_no_hook(inp).sum()
                self._verify_buffers_equal(model_ddp, model_ddp_no_hook)
                loss_hook.backward()
                loss_no_hook.backward()

        @skip_if_lt_x_gpu(2)
        @sandcastle_skip_if(
            BACKEND not in DistTestCases.backend_feature["ddp"],
            f"The {BACKEND} backend does not support DistributedDataParallel"
        )
        def test_ddp_broadcast_buffer(self):
            rank = self.rank
            torch.cuda.set_device(rank)
            torch.manual_seed(rank)
            torch.cuda.manual_seed(rank)

            class NetWithBuffers(nn.Module):
                def __init__(self):
                    super().__init__()
                    self.a = nn.Linear(10, 10, bias=False)
                    self.b = nn.Linear(10, 1, bias=False)
                    self.register_buffer('buffer', torch.randn(1, 2))

                def forward(self, x):
                    return self.b(self.a(x))

            model = NetWithBuffers().cuda(rank)
            model_ddp = torch.nn.parallel.DistributedDataParallel(
                model,
                device_ids=[self.rank],
            )
            inp = torch.randn(2, 10, device=rank)
            for i in range(2):
                if rank == 0:
                    model_ddp.module.buffer = model_ddp.module.buffer + 1
                loss = model_ddp(inp).sum()
                loss.backward()
                # Ensure all buffers are synchronized.
                bufs = [torch.empty_like(model_ddp.module.buffer) for _ in range(dist.get_world_size())]
                dist.all_gather(bufs, model_ddp.module.buffer)
                rank_0_buf = bufs[0]
                for buf in bufs[1:]:
                    self.assertEqual(rank_0_buf, buf)

        @skip_if_lt_x_gpu(2)
        @sandcastle_skip_if(
            BACKEND != "nccl" and BACKEND != "gloo",
            "Only Nccl & Gloo backend support DistributedDataParallel",
        )
        def test_sync_bn_logged(self):
            model = BN_NET
            rank = self.rank
            # single gpu training setup
            model_gpu = model.cuda(rank)
            no_sync_bn = torch.nn.parallel.DistributedDataParallel(
                copy.deepcopy(model_gpu),
                device_ids=[self.rank],
            )
            ddp_logging_data = no_sync_bn._get_ddp_logging_data()
            sync_bn_logged = ddp_logging_data.get("has_sync_bn", True)
            self.assertFalse(sync_bn_logged)
            model_DDP = nn.SyncBatchNorm.convert_sync_batchnorm(model_gpu)
            model_DDP = torch.nn.parallel.DistributedDataParallel(
                model_DDP,
                device_ids=[self.rank],
            )
            ddp_logging_data = model_DDP._get_ddp_logging_data()
            sync_bn_logged = ddp_logging_data.get("has_sync_bn", False)
            self.assertTrue(sync_bn_logged)

        @skip_if_lt_x_gpu(2)
        @sandcastle_skip_if(
            BACKEND not in DistTestCases.backend_feature["ddp"],
            f"The {BACKEND} backend does not support DistributedDataParallel"
        )
        def test_stateless_api_with_ddp(self):
            class MockModule(torch.nn.Module):
                def __init__(self):
                    super().__init__()
                    self.l1 = torch.nn.Linear(1, 1)
                    buffer = torch.ones(1)
                    self.register_buffer('buffer', buffer)

                def forward(self, x):
                    return self.l1(x) + self.buffer

            device = self.rank
            module = MockModule().to(device)
            module = torch.nn.parallel.DistributedDataParallel(
                module,
                device_ids=[device]
            )
            x = torch.rand((1, 1)).to(device)
            weight = torch.tensor([[1.0]], device=device, requires_grad=True)
            bias = torch.tensor([0.0], device=device, requires_grad=True)
            buffer = torch.tensor([0.0], device=device)
            parameters = {'module.l1.weight': weight,
                          'module.l1.bias': bias,
                          'module.buffer': buffer}
            prev_weight = module.module.l1.weight.clone()
            prev_buffer = module.module.buffer.clone()
            res = _stateless.functional_call(module, parameters, x)
            self.assertEqual(x, res)
            # check that the weight remain unmodified
            cur_weight = module.module.l1.weight
            cur_buffer = module.module.buffer
            self.assertEqual(cur_weight, prev_weight)
            self.assertEqual(cur_buffer, prev_buffer)
            # run a backward pass and check the gradients
            res.backward()
            self.assertIsNotNone(weight.grad)
            self.assertIsNotNone(bias.grad)
            # Gradient was not calculated for the module stated and buffers
            self.assertIsNone(buffer.grad)
            self.assertIsNone(module.module.l1.weight.grad)
            self.assertIsNone(module.module.l1.bias.grad)
            self.assertIsNone(module.module.buffer.grad)

instantiate_parametrized_tests(DistributedTest._DistTestBase)<|MERGE_RESOLUTION|>--- conflicted
+++ resolved
@@ -3948,10 +3948,6 @@
                         gradient_as_bucket_view=grad_as_bucket_view,
                         static_graph=static_graph,
                     )
-<<<<<<< HEAD
-                    if static_graph:
-                        ddp_model_with_no_hook._set_static_graph()
-
                     hook_params = ddp_model_with_optimizer_hook.parameters()
                     no_hook_params = ddp_model_with_no_hook.parameters()
                     if optimize_subset:
@@ -3980,8 +3976,6 @@
                             **functional_optim_kwargs,
                         )
 
-=======
->>>>>>> 977231d0
                     optimizer_no_hook = optim_cls(
                         no_hook_params,
                         *functional_optim_args,
@@ -4035,7 +4029,8 @@
                         )
                         # Untouched params should be equal
                         self.assertEqual(
-                            opt_hook_init_params[1:],list(ddp_model_with_optimizer_hook.parameters())[1:]
+                            opt_hook_init_params[1:],
+                            list(ddp_model_with_optimizer_hook.parameters())[1:]
                         )
                     else:
                         self.assertNotEqual(
@@ -4078,7 +4073,8 @@
         )
         @skip_if_lt_x_gpu(2)
         @skip_if_rocm
-        def test_ddp_hook_with_optimizer_parity_adam(self):
+        @parametrize("optimize_subset", [True, False])
+        def test_ddp_hook_with_optimizer_parity_adam(self, optimize_subset):
             adam_lr = 1e-2
             adam_betas = (0.9, 0.99)
             adam_eps = 1e-6
@@ -4086,6 +4082,7 @@
                 True,  # grad as bucket view
                 False,  # static graph
                 torch.optim.Adam,
+                optimize_subset,
                 adam_lr,
                 betas=adam_betas,
                 eps=adam_eps,
@@ -4097,7 +4094,8 @@
         )
         @skip_if_lt_x_gpu(2)
         @skip_if_rocm
-        def test_ddp_hook_with_optimizer_parity_sgd(self):
+        @parametrize("optimize_subset", [True, False])
+        def test_ddp_hook_with_optimizer_parity_sgd(self, optimize_subset):
             sgd_lr = 1e-2
             sgd_momentum = 0.9
             sgd_weight_decay = 0.01
@@ -4107,6 +4105,7 @@
                 True,  # grad as bucket view
                 False,  # static_graph
                 torch.optim.SGD,
+                optimize_subset,
                 sgd_lr,
                 momentum=sgd_momentum,
                 weight_decay=sgd_weight_decay,
