--- conflicted
+++ resolved
@@ -4,11 +4,7 @@
     EnumerableShardingSpec,
     PlacementSpec,
     ShardingSpec,
-<<<<<<< HEAD
+    _infer_sharding_spec_from_shards_metadata,
 )
 
-from ..metadata import ShardMetadata
-=======
-    _infer_sharding_spec_from_shards_metadata,
-)
->>>>>>> ede3b0c3
+from ..metadata import ShardMetadata