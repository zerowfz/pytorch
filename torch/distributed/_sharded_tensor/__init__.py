--- conflicted
+++ resolved
@@ -3,9 +3,6 @@
 import copy
 import functools
 import torch
-from torch.distributed.nn.functional import (
-    reduce_scatter,
-)
 from torch.distributed._sharding_spec import (
     ChunkShardingSpec,
     ShardingSpec,
@@ -445,6 +442,7 @@
     # Rearrange chunks according to placement.
     local_metadata = None
     current_offsets = [0] * len(tensor.size())
+    shards_metadata = []
     sharding_dim_size = tensor.size(sharding_spec.dim)  # type: ignore[arg-type]
     split_size = get_split_size(sharding_dim_size, world_size)
     tensor_sizes = list(tensor.size())
@@ -458,6 +456,7 @@
             shard_sizes=shard_size,
             placement=placement,
         )
+        shards_metadata.append(shard_metadata)
 
         if rank == placement.rank():  # type: ignore[union-attr]
             local_metadata = shard_metadata
@@ -502,113 +501,6 @@
     # Now we can set the attribute appropriately.
     setattr(module, param_name, st)
 
-<<<<<<< HEAD
-
-def init_sharded_tensor_from_local_result(
-    sharded_tensor,
-    local_result,
-    tensor_shard_dim,
-    result_shard_dim,
-    world_size,
-    pg,
-):
-    """
-    Given a sharded tensor and local_result from an op on top of it. We want
-    to create a new sharded tensor from the local_result so that the the next
-    op can be performed on the basis of the new sharded tensor. This can seen
-    as the last step of the first phase of the Megatron-LM style model(tensor)
-    parallelism.
-
-    Args:
-        sharded_tensor: Sharded tensor which the op was performed on.
-        local_result: A tensor which is from the op performed on the local_shard of
-            the sharded_tensor.
-        tensor_shard_dim: Dim which the tensor is sharded on.
-        result_shard_dim: Dim which the new sharded tensor will be sharded on.
-        world_size: number of ranks.
-        pg (ProcessGroup, optional): The process group to work on. If None,
-            the default process group will be used.
-
-    Return: new sharded tensor from the local_result.
-    """
-    sharded_weight_metadata = sharded_tensor.local_shards()[0].metadata
-    current_offsets = [0] * len(local_result.size())
-    current_offsets[result_shard_dim] = sharded_weight_metadata.shard_offsets[tensor_shard_dim]
-    local_shard_metadata = ShardMetadata(
-        shard_offsets=current_offsets,
-        shard_sizes=list(local_result.size()),
-        placement=sharded_weight_metadata.placement,
-    )
-    local_shards = [Shard(local_result, local_shard_metadata)]
-    global_size = list(local_result.size())
-    global_size[result_shard_dim] = sharded_tensor.size(tensor_shard_dim)
-
-    new_st = ShardedTensor._init_from_local_shards(local_shards, tuple(global_size), process_group=pg)
-
-    # Manually set sharding_spec
-    new_st._sharding_spec = copy.deepcopy(sharded_tensor._sharding_spec)
-    new_st._sharding_spec.dim = result_shard_dim
-    return new_st
-
-
-def merge_sharded_local_results(
-    sharded_local_result,
-    world_size,
-    pg=None,
-):
-    """
-    Given a local result sharded tensor, we want to merge it into a local tensor.
-
-    Args:
-        sharded_local_result: Sharded tensor which we need to merge.
-        world_size: number of ranks.
-        pg (ProcessGroup, optional): The process group to work on. If None,
-            the default process group will be used.
-
-    Return: new sharded tensor from the local_result.
-    """
-    from torch.distributed._sharded_tensor.ops._common import (
-        _result_distribute_with_col_rearrange,
-    )
-    local_shard = sharded_local_result.local_shards()[0].tensor
-    local_results = []
-    for i in range(local_shard.size(0)):
-        local_results.append(local_shard[i].t().contiguous())
-
-    # Distribute results to each rank with col rearrangement.
-    output = _result_distribute_with_col_rearrange(
-        local_results,
-        local_shard,
-        world_size,
-        sharded_local_result,
-        pg
-    )
-
-    # transpose the output and return result.
-    return output.t().contiguous()
-
-
-def aggregate_partial_tensor_list(
-    tensor_list,
-    rank,
-    pg=None,
-):
-    """
-    Given parital result from op on a sharded tensor. We want to aggregate the
-    partial result to create a fully synced local tensor. This can seen as the
-    last step of the second phase of the Megatron-LM style model(tensor) parallelism.
-
-    Args:
-        tensor_list: List of partial results to be aggergated on.
-        rank: # of cuda process.
-        pg (ProcessGroup, optional): The process group to work on. If None,
-            the default process group will be used.
-
-    Return: new sharded tensor from the local_result.
-    """
-    local_result = torch.empty_like(tensor_list[rank])
-    return reduce_scatter(local_result, tensor_list, group=pg)
-=======
 def sharded_op_impl(func):
     """
     Provides a way for users to write their own custom sharded operator. This
@@ -657,5 +549,4 @@
     """
     Replaces a module with a new module that will reshard its output.
     """
-    return ModuleResharder(module, resharding_spec)
->>>>>>> d66adaf8
+    return ModuleResharder(module, resharding_spec)