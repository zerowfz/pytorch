#include <torch/csrc/jit/runtime/static/ops.h>

#include <ATen/CPUFunctions.h>
#include <ATen/NativeFunctions.h>
#include <ATen/ScalarOps.h>
#include <ATen/TensorUtils.h>
#include <ATen/native/IndexingUtils.h>
#include <ATen/native/Resize.h>
#include <ATen/native/TensorAdvancedIndexing.h>
#include <c10/util/irange.h>
#include <torch/csrc/jit/ir/ir.h>
#include <torch/csrc/jit/runtime/register_ops_utils.h>
#include <torch/csrc/jit/runtime/vararg_functions.h>

namespace {
constexpr auto createBorrowedIValue =
    c10::MaybeOwnedTraits<c10::IValue>::createBorrow;
} // namespace
namespace torch {
namespace jit {

C10_DEFINE_REGISTRY(SRNativeOperatorRegistry, SROperatorFunctor);

bool nativeOpIsRegistered(const c10::Symbol& op_name) {
  const std::string name(op_name.toQualString());
  return SRNativeOperatorRegistry()->Has(name);
}

std::function<void(ProcessedNode*)> getNativeOperation(Node* n) {
  auto op_name = n->kind().toQualString();
  if (SRNativeOperatorRegistry()->Has(op_name)) {
    return SRNativeOperatorRegistry()->Create(op_name)->Generate(n);
  }
  return nullptr;
}

REGISTER_NATIVE_OPERATOR_FUNCTOR(
    prim::TupleConstruct,
    prim_TupleConstruct,
    [](Node* n) -> SROperator {
      return [](ProcessedNode* p_node) {
        // prepare inputs
        std::vector<IValue> stack;
        const size_t size = p_node->num_inputs();
        stack.reserve(size);
        for (const auto i : c10::irange(size)) {
          stack.emplace_back(p_node->Input(i));
        }
        // run op
        auto* node = p_node->node();
        const auto& type = node->output()->type()->expect<TupleType>();
        if (type->name().has_value()) {
          namedTupleConstruct(stack, type, node->inputs().size());
        } else {
          tupleConstruct(stack, node->inputs().size());
        }
        // put output back
        p_node->Output(0) = std::move(stack[0]);
      };
    });

REGISTER_NATIVE_OPERATOR_FUNCTOR(
    prim::TupleUnpack,
    prim_TupleUnpack,
    [](Node* n) -> SROperator {
      return [](ProcessedNode* p_node) {
        const auto& elems = p_node->Input(0).toTupleRef().elements();
        const size_t num_outputs = p_node->outputs().size();
        TORCH_CHECK(
            num_outputs == elems.size(),
            "Number of outputs must match number of tuple elements.")
        for (size_t i = 0; i < num_outputs; ++i) {
          p_node->Output(i) = elems[i];
        }
      };
    });

REGISTER_NATIVE_OPERATOR_FUNCTOR(
    prim::DictConstruct,
    prim_DictConstruct,
    [](Node* n) -> SROperator {
      return [](ProcessedNode* p_node) {
        // prepare inputs
        std::vector<IValue> stack;
        const size_t size = p_node->num_inputs();
        stack.reserve(size);
        for (const auto i : c10::irange(size)) {
          stack.emplace_back(p_node->Input(i));
        }
        // run op
        auto* node = p_node->node();
        dictConstruct(
            stack,
            node->output()->type()->expectRef<DictType>(),
            node->inputs().size());
        // put output back
        p_node->Output(0) = std::move(stack[0]);
      };
    });

// See [Borrowed IValue Outputs]
REGISTER_NATIVE_OPERATOR_FUNCTOR(
    static_runtime::dict_unpack,
    static_runtime_dict_unpack,
    [](Node*) -> SROperator {
      return [](ProcessedNode* p_node) {
        DCHECK(p_node->num_inputs() - 1 == p_node->outputs().size());
        auto dict = p_node->Input(0).toGenericDict();
        for (size_t i = 1; i < p_node->num_inputs(); ++i) {
          const auto& key = p_node->Input(i);
          auto value = dict.find(key);
          TORCH_CHECK(value != dict.end(), "Key not in dict: ", key);
          p_node->Output(i - 1) = createBorrowedIValue(value->value());
        }
      };
    });

REGISTER_NATIVE_OPERATOR_FUNCTOR(
    aten::__getitem__,
    aten_getitem,
    [](Node* n) -> SROperator {
      if (n->inputs().size() != 2) {
        return nullptr;
      }

      if (n->input(0)->type()->castRaw<DictType>()) {
        return [](ProcessedNode* p_node) {
          auto dict = p_node->Input(0).toGenericDict();
          const auto& key = p_node->Input(1);
          auto value = dict.find(key);
          TORCH_CHECK(value != dict.end(), "Key not in dict: ", key);
          p_node->Output(0) = value->value();
        };
      } else if (n->input(0)->type()->castRaw<ListType>()) {
        return [](ProcessedNode* p_node) {
          const auto& list = p_node->Input(0).toList();
          auto idx = p_node->Input(1).toInt();
          p_node->Output(0) = getItem(list, idx);
        };
      }

      // TODO(T98581096): make __getitem__ work for other container types
      return nullptr;
    });

REGISTER_NATIVE_OPERATOR_FUNCTOR(
    prim::ListConstruct,
    prim_ListConstruct,
    [](Node* n) -> SROperator {
      return [](ProcessedNode* p_node) {
        // prepare inputs
        std::vector<IValue> stack;
        const size_t size = p_node->num_inputs();
        stack.reserve(size);
        for (const auto i : c10::irange(size)) {
          stack.emplace_back(p_node->Input(i));
        }
        // run op
        listConstruct(
            stack,
            p_node->node()->output()->type()->expectRef<ListType>(),
            p_node->num_inputs());
        // put output back
        p_node->Output(0) = std::move(stack[0]);
      };
    });

REGISTER_NATIVE_OPERATOR_FUNCTOR(
    prim::ListUnpack,
    prim_ListUnpack,
    [](Node* n) -> SROperator {
      return [](ProcessedNode* p_node) {
        // prepare inputs
        std::vector<IValue> stack;
        const size_t size = p_node->num_inputs();
        stack.reserve(size);
        for (const auto i : c10::irange(size)) {
          stack.emplace_back(p_node->Input(i));
        }
        // run op
        size_t num_outputs = p_node->outputs().size();
        listUnpack(stack, num_outputs);
        // put output back
        DCHECK_EQ(stack.size(), num_outputs);
        for (const auto i : c10::irange(num_outputs)) {
          p_node->Output(i) = std::move(stack[i]);
        }
      };
    });

REGISTER_NATIVE_OPERATOR_FUNCTOR(
    aten::append,
    aten_append,
    [](Node* n) -> SROperator {
      return [](ProcessedNode* p_node) {
        auto list = p_node->Input(0).toList();
        list.push_back(p_node->Input(1));
      };
    });

REGISTER_NATIVE_OPERATOR_FUNCTOR(
    prim::GetAttr,
    prim_GetAttr,
    [](Node* n) -> SROperator {
      return [](ProcessedNode* p_node) {
        auto& module = p_node->Input(0).toObjectRef();
        Node* node = p_node->node();
        const auto& type = node->input()->type()->expectRef<ClassType>();
        const auto& field = node->s(attr::name);
        const auto slot = type.getAttributeSlot(field);
        p_node->Output(0) = module.getSlot(slot);
      };
    });

REGISTER_NATIVE_OPERATOR_FUNCTOR(
    prim::SetAttr,
    prim_SetAttr,
    [](Node* n) -> SROperator {
      return [](ProcessedNode* p_node) {
        auto& module = p_node->Input(0).toObjectRef();
        Node* node = p_node->node();
        const auto& type = node->inputs()[0]->type()->expectRef<ClassType>();
        const auto& field = node->s(attr::name);
        const auto slot = type.getAttributeSlot(field);
        module.setSlot(slot, p_node->Input(1));
      };
    });

REGISTER_NATIVE_OPERATOR_FUNCTOR(
    aten::transpose,
    aten_transpose,
    [](Node* n) -> SROperator {
      if (!n->matches(torch::schema(
              "aten::transpose.int(Tensor(a) self, int dim0, int dim1) -> Tensor(a)"))) {
        LogAndDumpSchema(n);
        return nullptr;
      }
      return [](ProcessedNode* p_node) {
        const auto& in0_t = p_node->Input(0).toTensor();
        const auto in1_i = p_node->Input(1).toInt();
        const auto in2_i = p_node->Input(2).toInt();
        p_node->Output(0) = at::native::transpose(in0_t, in1_i, in2_i);
      };
    });

REGISTER_NATIVE_OPERATOR_FUNCTOR(aten::flatten, aten_flatten, [](Node* n) -> SROperator {
  if (!n->matches(torch::schema(
          "aten::flatten.using_ints(Tensor(a) self, int start_dim=0, int end_dim=-1) -> Tensor(a)"))) {
    LogAndDumpSchema(n);
    return nullptr;
  }
  return [](ProcessedNode* p_node) {
    const auto& in0_t = p_node->Input(0).toTensor();
    const auto in1_i = p_node->Input(1).toInt();
    const auto in2_i = p_node->Input(2).toInt();
    p_node->Output(0) = at::native::flatten(in0_t, in1_i, in2_i);
  };
});

REGISTER_NATIVE_OPERATOR_FUNCTOR(
    aten::permute,
    aten_permute,
    [](Node* n) -> SROperator {
      if (!n->matches(torch::schema(
              "aten::permute(Tensor(a) self, int[] dims) -> Tensor(a)"))) {
        LogAndDumpSchema(n);
        return nullptr;
      }
      return [](ProcessedNode* p_node) {
        const auto& in0_t = p_node->Input(0).toTensor();
        const auto in1_iv = p_node->Input(1).toIntVector();
        p_node->Output(0) = at::native::permute(in0_t, in1_iv);
      };
    });

REGISTER_NATIVE_OPERATOR_FUNCTOR(
    aten::reshape,
    aten_reshape,
    [](Node* n) -> SROperator {
      if (!n->matches(torch::schema(
              "aten::reshape(Tensor(a) self, int[] shape) -> Tensor(a)"))) {
        LogAndDumpSchema(n);
        return nullptr;
      }
      return [](ProcessedNode* p_node) {
        const auto& in0_t = p_node->Input(0).toTensor();
        const auto in1_iv = p_node->Input(1).toIntVector();
        p_node->Output(0) = at::native::reshape(in0_t, in1_iv);
      };
    });

REGISTER_NATIVE_OPERATOR_FUNCTOR(aten::slice, aten_slice, [](Node* n) -> SROperator {
  if (!n->matches(torch::schema(
          "aten::slice.Tensor(Tensor(a) self, int dim=0, int? start=0, int? end=9223372036854775807, int step=1) -> Tensor(a)"))) {
    LogAndDumpSchema(n);
    return nullptr;
  }
  return [](ProcessedNode* p_node) {
    const auto& in0_t = p_node->Input(0).toTensor();
    const auto in1_i = p_node->Input(1).toInt();
    const auto in2_i = p_node->Input(2).toInt();
    const auto in3_i = p_node->Input(3).toInt();
    const auto in4_i = p_node->Input(4).toInt();
    p_node->Output(0) = at::native::slice(in0_t, in1_i, in2_i, in3_i, in4_i);
  };
});

REGISTER_NATIVE_OPERATOR_FUNCTOR(aten::narrow, aten_narrow, [](Node* n) -> SROperator {
  if (!n->matches(torch::schema(
          "aten::narrow(Tensor(a) self, int dim, int start, int length) -> Tensor(a)")) &&
      !n->matches(torch::schema(
          "aten::narrow.Tensor(Tensor(a) self, int dim, Tensor start, int length) -> Tensor(a)"))) {
    LogAndDumpSchema(n);
    return nullptr;
  }
  return [](ProcessedNode* p_node) {
    const auto& self = p_node->Input(0).toTensor(); // self
    const auto dim = p_node->Input(1).toInt(); // dim
    int64_t start = 0;
    if (p_node->Input(2).isScalar()) {
      start = p_node->Input(2).toInt();
    } else {
      auto& t = p_node->Input(2).toTensor();
      start = t.item<int64_t>();
    }
    const auto length = p_node->Input(3).toInt(); // length
    TORCH_CHECK(
        self.dim() > 0, "narrow() cannot be applied to a 0-dim tensor.");
    auto cur_size = self.sizes()[dim];
    if (start != cur_size && start < 0) { // start being the end is valid, but
                                          // not a valid dim specification.
      start = at::maybe_wrap_dim(start, cur_size);
    }
    TORCH_CHECK(
        length >= 0 && start <= cur_size - length,
        "start (",
        start,
        ") + length (",
        length,
        ") exceeds dimension size (",
        cur_size,
        ").");
    p_node->Output(0) = at::native::slice(self, dim, start, start + length, 1);
  };
});

REGISTER_NATIVE_OPERATOR_FUNCTOR(aten::to, aten_to, [](Node* n) -> SROperator {
  if (n->matches(torch::schema(
          "aten::to.other(Tensor(a) self, Tensor other, bool non_blocking=False, bool copy=False, MemoryFormat? memory_format=None) -> Tensor(a)"))) {
    return [](ProcessedNode* p_node) {
      const auto& in0_t = p_node->Input(0).toTensor();
      const auto& in1_t = p_node->Input(1).toTensor();
      const auto in2_i = p_node->Input(2).toBool();
      const auto in3_i = p_node->Input(3).toBool();
      const auto in4_o = p_node->Input(4).toOptional<at::MemoryFormat>();
      p_node->Output(0) = at::native::to(in0_t, in1_t, in2_i, in3_i, in4_o);
    };
  }
  if (n->matches(torch::schema(
          "aten::to.dtype(Tensor(a) self, ScalarType dtype, bool non_blocking=False, bool copy=False, MemoryFormat? memory_format=None) -> Tensor(a)"))) {
    return [](ProcessedNode* p_node) {
      const auto& in0_t = p_node->Input(0).toTensor();
      const auto in1_i = p_node->Input(1).toScalarType();
      const auto in2_i = p_node->Input(2).toBool();
      const auto in3_i = p_node->Input(3).toBool();
      const auto in4_o = p_node->Input(4).toOptional<at::MemoryFormat>();
      p_node->Output(0) = at::native::to(in0_t, in1_i, in2_i, in3_i, in4_o);
    };
  }
  if (n->matches(torch::schema(
          "aten::to.prim_dtype(Tensor(a) self, int? dtype, bool non_blocking=False, bool copy=False) -> Tensor(a|b)"))) {
    return [](ProcessedNode* p_node) {
      const auto& in0_t = p_node->Input(0).toTensor();
      const auto in1_i = p_node->Input(1).toOptional<at::ScalarType>();
      const auto in2_i = p_node->Input(2).toBool();
      const auto in3_i = p_node->Input(3).toBool();
      // To mimick the behavior of the JIT interpreter, if both dtype
      // and copy are not set, we return self. Otherwise, we assume
      // that dtype is set.
      if (!in1_i && !in3_i) {
        p_node->Output(0) = in0_t;
      } else {
        TORCH_CHECK(
            in1_i,
            "dytpe cannot be None when copy is True for aten::to.prim_dtype");
        p_node->Output(0) = at::native::to(in0_t, *in1_i, in2_i, in3_i);
      }
    };
  }
  LogAndDumpSchema(n);
  return nullptr;
});

REGISTER_NATIVE_OPERATOR_FUNCTOR(
    aten::detach,
    aten_detach,
    [](Node* n) -> SROperator {
      if (!n->matches(
              torch::schema("aten::detach(Tensor(a) self) -> Tensor(a)"))) {
        LogAndDumpSchema(n);
        return nullptr;
      }
      return [](ProcessedNode* p_node) {
        const auto& in0_t = p_node->Input(0).toTensor();
        p_node->Output(0) = at::native::alias(in0_t);
      };
    });

REGISTER_NATIVE_OPERATOR_FUNCTOR(
    aten::expand_as,
    aten_expand_as,
    [](Node* n) -> SROperator {
      if (!n->matches(torch::schema(
              "aten::expand_as(Tensor(a) self, Tensor other) -> Tensor(a)"))) {
        LogAndDumpSchema(n);
        return nullptr;
      }
      return [](ProcessedNode* p_node) {
        const auto& self = p_node->Input(0).toTensor();
        const auto& other = p_node->Input(1).toTensor();
        p_node->Output(0) = self.expand(other.sizes());
      };
    });

REGISTER_NATIVE_OPERATOR_FUNCTOR(
    prim::isinstance,
    prim_isinstance,
    [](Node* n) -> SROperator {
      if (!n->matches(
              torch::schema("prim::isinstance(Any to_check) -> bool"))) {
        LogAndDumpSchema(n);
        return nullptr;
      }
      return [](ProcessedNode* p_node) {
        auto input_type = p_node->Input(0).type();

        auto* node = p_node->node();
        const std::vector<TypePtr>& candidates = node->tys(attr::types);
        for (const auto& candidate_type : candidates) {
          if (input_type->isSubtypeOf(*candidate_type)) {
            p_node->Output(0) = true;
            return;
          }
        }

        p_node->Output(0) = false;
      };
    });

REGISTER_NATIVE_OPERATOR_FUNCTOR(
    prim::TypeCheck,
    prim_TypeCheck,
    [](Node* n) -> SROperator {
      return [](ProcessedNode* p_node) {
        auto* node = p_node->node();
        const size_t num_inputs = node->inputs().size();
        TORCH_INTERNAL_ASSERT(
            num_inputs && num_inputs + 1 == node->outputs().size());

        const auto& expected_types = node->tys(attr::types);

        for (size_t i = 0; i < num_inputs; i++) {
          p_node->Output(i) = p_node->Input(i);
        }

        for (size_t i = 0; i < num_inputs; i++) {
          auto& input_tensor = p_node->Input(i).toTensor();
          auto* expected_type = expected_types[i]->castRaw<TensorType>();
          if (input_tensor.defined() &&
              !expected_type->matchTensor(input_tensor)) {
            p_node->Output(num_inputs) = false;
            return;
          }
        }

        p_node->Output(num_inputs) = true;
      };
    });

// See [Borrowed IValue Outputs]
REGISTER_NATIVE_OPERATOR_FUNCTOR(
    static_runtime::VarTupleUnpack,
    static_runtime_VarTupleUnpack,
    [](Node*) -> SROperator {
      return [](ProcessedNode* pnode) {
        size_t output_idx = 0;
        for (const auto idx : c10::irange(pnode->num_inputs())) {
          const auto& tuple = pnode->Input(idx);
          for (auto& elem : tuple.toTupleRef().elements()) {
            pnode->Output(output_idx) = createBorrowedIValue(elem);
            ++output_idx;
          }
        }
      };
    });

REGISTER_NATIVE_OPERATOR_FUNCTOR(
    aten::view,
    aten_view,
    [](Node* n) -> SROperator {
      if (!n->matches(torch::schema(
              "aten::view(Tensor(a) self, int[] size) -> (Tensor(a))"))) {
        LogAndDumpSchema(n);
        return nullptr;
      }
      return [](ProcessedNode* p_node) {
        const auto& input = p_node->Input(0).toTensor();
        const auto size = p_node->Input(1).toIntList();
        p_node->Output(0) = at::native::view(input, size.vec());
      };
    });

REGISTER_NATIVE_OPERATOR_FUNCTOR(
    aten::size,
    aten_size,
    [](Node* n) -> SROperator {
      if (!n->matches(
              torch::schema("aten::size(Tensor self, int dim) -> int"))) {
        LogAndDumpSchema(n);
        return nullptr;
      }
      return [](ProcessedNode* p_node) {
        const auto& input = p_node->Input(0).toTensor();
        auto dim = p_node->Input(1).toInt();
        const auto ndim = input.dim();

        if (dim < 0 || dim >= ndim) {
          dim = c10::maybe_wrap_dim(dim, ndim);
        }
        p_node->Output(0) = input.sizes()[dim];
      };
    });

REGISTER_NATIVE_OPERATOR_FUNCTOR(
    aten::squeeze,
    aten_squeeze,
    [](Node* n) -> SROperator {
      if (!n->matches(torch::schema(
              "aten::squeeze.dim(Tensor(a) self, int dim) -> Tensor(a)"))) {
        LogAndDumpSchema(n);
        return nullptr;
      }

      return [](ProcessedNode* p_node) {
        const auto& self = p_node->Input(0).toTensor();
        const auto dim = p_node->Input(1).toInt();
        p_node->Output(0) = at::native::squeeze(self, dim);
      };
    });

REGISTER_NATIVE_OPERATOR_FUNCTOR(aten::split, aten_split, [](Node* n) -> SROperator {
  if (n->matches(torch::schema(
          "aten::split(Tensor(a -> *) self, int split_size, int dim=0) -> Tensor(a)[]"))) {
    return [](ProcessedNode* p_node) {
      const auto& self = p_node->Input(0).toTensor();
      const auto split_size = p_node->Input(1).toInt();
      const auto dim = p_node->Input(2).toInt();
      p_node->Output(0) = at::native::split(self, split_size, dim);
    };
  }

  if (n->matches(torch::schema(
          "aten::split(Tensor(a -> *) self, int[] split_sizes, int dim=0) -> (Tensor[])"))) {
    return [](ProcessedNode* p_node) {
      const auto& self = p_node->Input(0).toTensor();
      const auto& split_sizes = p_node->Input(1).toIntList();
      const auto dim = p_node->Input(2).toInt();
      p_node->Output(0) =
          at::native::split_with_sizes(self, split_sizes.vec(), dim);
    };
  }

  LogAndDumpSchema(n);
  return nullptr;
});

REGISTER_NATIVE_OPERATOR_FUNCTOR(
    aten::split_with_sizes,
    aten_split_with_sizes,
    [](Node* n) -> SROperator {
      if (!n->matches(torch::schema(
              "aten::split_with_sizes(Tensor(a -> *) self, int[] split_sizes, int dim=0) -> Tensor(a)[]")) &&
          !n->matches(torch::schema(
              "aten::split_with_sizes(Tensor(a -> *) self, int[] split_sizes, int dim=0) -> (Tensor[])"))) {
        LogAndDumpSchema(n);
        return nullptr;
      }
      return [](ProcessedNode* p_node) {
        const auto& self = p_node->Input(0).toTensor();
        const auto& split_sizes = p_node->Input(1).toIntList();
        const auto dim = p_node->Input(2).toInt();
        p_node->Output(0) =
            at::native::split_with_sizes(self, split_sizes.vec(), dim);
      };
    });

REGISTER_NATIVE_OPERATOR_FUNCTOR(
    static_runtime::select_tensor,
    aten_select_tensor,
    [](Node* n) -> SROperator {
      TORCH_CHECK(n->inputs().size() == 3);
      return [](ProcessedNode* p_node) {
        const auto did_copy = p_node->Input(2).toBool();
        DCHECK(p_node->Input(0).isTensor());
        DCHECK(!did_copy || p_node->Input(1).isTensor());
        const IValue& assignFrom =
            did_copy ? p_node->Input(1) : p_node->Input(0);
        // Create an IValue that borrows the input Tensor in order to
        // save a refcount increment here and decrement in
        // MemoryPlanner::deallocate. MemoryPlanner knows about this
        // and will safely clean it up by using the corresponding
        // destroyBorrow method.
        p_node->Output(0) =
            IValue(c10::MaybeOwnedTraits<at::TensorBase>::createBorrow(
                assignFrom.toTensor()));
      };
    });

<<<<<<< HEAD
// See [Create owned refs for special values]
REGISTER_NATIVE_OPERATOR_FUNCTOR(
    static_runtime::create_owned_ref,
    static_runtime_create_owned_ref,
    [](Node*) -> SROperator {
      return
          [](ProcessedNode* p_node) { p_node->Output(0) = p_node->Input(0); };
=======
REGISTER_NATIVE_OPERATOR_FUNCTOR(
    aten::mul,
    aten_mul,
    [](Node* n) -> SROperator {
      if (!n->matches(
              torch::schema("aten::mul.left_t(t[] l, int n) -> (t[])"))) {
        LogAndDumpSchema(n);
        return nullptr;
      }
      return [](ProcessedNode* pnode) {
        const auto& list = pnode->Input(0).toList();
        const auto n = pnode->Input(1).toInt();

        auto list_type = list.elementType();
        auto ret = c10::impl::GenericList(list_type);
        ret.reserve(list.size() * n);
        for (const auto i : c10::irange(n)) {
          (void)i;
          for (const auto& ival : list) {
            ret.push_back(ival);
          }
        }
        pnode->Output(0) = ret;
      };
    });

REGISTER_NATIVE_OPERATOR_FUNCTOR(
    aten::sub,
    aten_sub,
    [](Node* n) -> SROperator {
      if (!n->matches(torch::schema("aten::sub.int(int a, int b) -> (int)"))) {
        LogAndDumpSchema(n);
        return nullptr;
      }
      return [](ProcessedNode* pnode) {
        const auto a = pnode->Input(0).toInt();
        const auto b = pnode->Input(1).toInt();
        pnode->Output(0) = a - b;
      };
    });

REGISTER_NATIVE_OPERATOR_FUNCTOR(
    aten::add,
    aten_add,
    [](Node* n) -> SROperator {
      if (!n->matches(torch::schema("aten::add.t(t[] a, t[] b) -> (t[])"))) {
        LogAndDumpSchema(n);
        return nullptr;
      }
      return [](ProcessedNode* pnode) {
        const auto& a = pnode->Input(0).toList();
        const auto& b = pnode->Input(1).toList();
        auto ret = a.copy();
        ret.append(b);
        pnode->Output(0) = ret;
      };
    });

REGISTER_NATIVE_OPERATOR_FUNCTOR(
    aten::Int,
    aten_Int,
    [](Node* n) -> SROperator {
      if (!n->matches(torch::schema("aten::Int(Tensor a) -> int"))) {
        LogAndDumpSchema(n);
        return nullptr;
      }
      return [](ProcessedNode* pnode) {
        const auto& input = pnode->Input(0).toTensor();
        pnode->Output(0) = at::native::item(input).toInt();
      };
>>>>>>> 3579b4e8
    });

} // namespace jit
} // namespace torch<|MERGE_RESOLUTION|>--- conflicted
+++ resolved
@@ -616,15 +616,6 @@
       };
     });
 
-<<<<<<< HEAD
-// See [Create owned refs for special values]
-REGISTER_NATIVE_OPERATOR_FUNCTOR(
-    static_runtime::create_owned_ref,
-    static_runtime_create_owned_ref,
-    [](Node*) -> SROperator {
-      return
-          [](ProcessedNode* p_node) { p_node->Output(0) = p_node->Input(0); };
-=======
 REGISTER_NATIVE_OPERATOR_FUNCTOR(
     aten::mul,
     aten_mul,
@@ -695,7 +686,15 @@
         const auto& input = pnode->Input(0).toTensor();
         pnode->Output(0) = at::native::item(input).toInt();
       };
->>>>>>> 3579b4e8
+    });
+
+// See [Create owned refs for special values]
+REGISTER_NATIVE_OPERATOR_FUNCTOR(
+    static_runtime::create_owned_ref,
+    static_runtime_create_owned_ref,
+    [](Node*) -> SROperator {
+      return
+          [](ProcessedNode* p_node) { p_node->Output(0) = p_node->Input(0); };
     });
 
 } // namespace jit
