--- conflicted
+++ resolved
@@ -1720,17 +1720,6 @@
         self.assertTrue(x.min() > 0)
 
     def _generate_correlation_tensors(self, device, dtype):
-<<<<<<< HEAD
-        yield make_tensor((0, 0), device, dtype)
-        yield make_tensor((1, 0), device, dtype)
-        yield make_tensor((0, 1), device, dtype)
-        yield make_tensor((2,), device, dtype)
-        yield make_tensor((2, 1), device, dtype)
-        yield make_tensor((2, 2), device, dtype)
-        yield make_tensor((2, 3), device, dtype)
-        yield make_tensor((5, 10), device, dtype)
-        yield make_tensor((5, 10), device, dtype, non_contiguous=True)
-=======
         yield make_tensor((0, 0), dtype=dtype, device=device)
         yield make_tensor((1, 0), dtype=dtype, device=device)
         yield make_tensor((0, 1), dtype=dtype, device=device)
@@ -1739,8 +1728,7 @@
         yield make_tensor((2, 2), dtype=dtype, device=device)
         yield make_tensor((2, 3), dtype=dtype, device=device)
         yield make_tensor((5, 10), dtype=dtype, device=device)
-        yield make_tensor((5, 10), dtype=dtype, device=device, noncontiguous=True)
->>>>>>> b5b5ae33
+        yield make_tensor((5, 10), dtype=dtype, device=device, non_contiguous=True)
         if dtype != torch.int:
             yield torch.tensor([0, -2, nan, 10.2, inf], dtype=dtype, device=device)
 
@@ -2832,11 +2820,7 @@
 
         def make_arg(batch_sizes, n, dim, contig):
             size_arg = batch_sizes[:dim] + (n,) + batch_sizes[dim:]
-<<<<<<< HEAD
-            return make_tensor(size_arg, device, dtype, low=None, high=None, non_contiguous=not contig)
-=======
-            return make_tensor(size_arg, dtype=dtype, device=device, low=None, high=None, noncontiguous=not contig)
->>>>>>> b5b5ae33
+            return make_tensor(size_arg, dtype=dtype, device=device, low=None, high=None, non_contiguous=not contig)
 
         def ref_index_copy(tgt, dim, idx, src):
             for i in range(idx.size(0)):
@@ -2997,11 +2981,7 @@
 
         def make_arg(batch_sizes, n, dim, contig):
             size_arg = batch_sizes[:dim] + (n,) + batch_sizes[dim:]
-<<<<<<< HEAD
-            return make_tensor(size_arg, device, dtype, low=None, high=None, non_contiguous=not contig)
-=======
-            return make_tensor(size_arg, dtype=dtype, device=device, low=None, high=None, noncontiguous=not contig)
->>>>>>> b5b5ae33
+            return make_tensor(size_arg, dtype=dtype, device=device, low=None, high=None, non_contiguous=not contig)
 
         def ref_index_select(src, dim, idx):
             # bfloat16 is just used on GPU, so it's not supported on numpy
@@ -3016,11 +2996,7 @@
             for other_sizes in ((), (4, 5)):
                 for dim in range(len(other_sizes)):
                     src = make_arg(other_sizes, num_src, dim, src_contig)
-<<<<<<< HEAD
-                    idx = make_tensor((num_out,), device, dtype=torch.int64, low=0, high=num_src, non_contiguous=not idx_contig)
-=======
-                    idx = make_tensor((num_out,), dtype=torch.int64, device=device, low=0, high=num_src, noncontiguous=not idx_contig)
->>>>>>> b5b5ae33
+                    idx = make_tensor((num_out,), dtype=torch.int64, device=device, low=0, high=num_src, non_contiguous=not idx_contig)
                     out = torch.index_select(src, dim, idx)
                     out2 = ref_index_select(src, dim, idx)
                     self.assertEqual(out, out2)
@@ -3029,11 +3005,7 @@
             other_sizes = (3, 2)
             dim = 1
             src = make_arg(other_sizes, num_src, dim, True)
-<<<<<<< HEAD
-            idx = make_tensor((num_out,), device, dtype=idx_type, low=0, high=num_src, non_contiguous=False)
-=======
-            idx = make_tensor((num_out,), dtype=idx_type, device=device, low=0, high=num_src, noncontiguous=False)
->>>>>>> b5b5ae33
+            idx = make_tensor((num_out,), dtype=idx_type, device=device, low=0, high=num_src, non_contiguous=False)
             out = torch.index_select(src, dim, idx)
             out2 = ref_index_select(src, dim, idx)
             self.assertEqual(out, out2)
