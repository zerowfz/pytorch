--- conflicted
+++ resolved
@@ -179,7 +179,20 @@
   AT_ASSERT(resi == refi);
 }
 
-<<<<<<< HEAD
+void testLiteInterpreterLoadOrigJit() {
+  script::Module m("m");
+  m.register_parameter("foo", torch::ones({}), false);
+  m.define(R"(
+    def forward(self, x):
+      b = 4
+      return self.foo + x + b
+  )");
+  std::stringstream ss;
+  m.save(ss);
+  ASSERT_THROWS_WITH(_load_for_mobile(ss), "file not found");
+}
+
+
 void testLiteInterpreterParams() {
   script::Module m("m");
   m.register_parameter("foo", torch::ones({1}, at::requires_grad()), false);
@@ -224,10 +237,7 @@
   std::stringstream ss;
   m._save_for_mobile(ss);
   mobile::Module bc = _load_for_mobile(ss);
-  std::vector<::at::Tensor> bc_parameters;
-  for (auto slot : bc.slots()) {
-    bc_parameters.emplace_back(slot.toTensor());
-  }
+  std::vector<::at::Tensor> bc_parameters = bc.parameters();
   ::torch::optim::SGD bc_optimizer(
       bc_parameters,
       ::torch::optim::SGDOptions(learning_rate).momentum(momentum));
@@ -246,20 +256,4 @@
 }
 } // namespace torch
 } // namespace jit
-=======
-void testLiteInterpreterLoadOrigJit() {
-  script::Module m("m");
-  m.register_parameter("foo", torch::ones({}), false);
-  m.define(R"(
-    def forward(self, x):
-      b = 4
-      return self.foo + x + b
-  )");
-  std::stringstream ss;
-  m.save(ss);
-  ASSERT_THROWS_WITH(_load_for_mobile(ss), "file not found");
-}
-
-} // namespace jit
-} // namespace torch
->>>>>>> 039dc908
+} // namespace torch