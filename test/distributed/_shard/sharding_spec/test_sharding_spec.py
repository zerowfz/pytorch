--- conflicted
+++ resolved
@@ -34,14 +34,12 @@
     run_tests,
     sandcastle_skip_if,
 )
-<<<<<<< HEAD
+from torch.testing._internal.distributed._shard.sharded_tensor._test_st_common import (
+    _chunk_sharding_specs_list_for_test,
+)
 from torch.testing._internal.distributed._shard.sharded_tensor import (
     ShardedTensorTestBase,
     with_comms,
-=======
-from torch.testing._internal.distributed._shard.sharded_tensor._test_st_common import (
-    _chunk_sharding_specs_list_for_test,
->>>>>>> ede3b0c3
 )
 
 class TestShardingSpec(TestCase):
@@ -303,7 +301,80 @@
         self.assertEqual(0, result[0])
         self.assertEqual(6, result[1])
 
-<<<<<<< HEAD
+    def _infer_enum_sharding_spec_case(self):
+        shards_metadata = [
+            ShardMetadata(
+                shard_offsets=[0, 0],
+                shard_sizes=[5, 5],
+                placement="cuda:0",
+            ),
+            ShardMetadata(
+                shard_offsets=[5, 0],
+                shard_sizes=[10, 5],
+                placement="cuda:1",
+            )
+        ]
+        spec = _infer_sharding_spec_from_shards_metadata(shards_metadata)
+        self.assertTrue(isinstance(spec, EnumerableShardingSpec))
+        self.assertEqual(spec.shards, shards_metadata)
+
+        shards_metadata = [
+            ShardMetadata(
+                shard_offsets=[0, 0],
+                shard_sizes=[5, 5],
+                placement="rank:0/cuda:0",
+            ),
+            ShardMetadata(
+                shard_offsets=[5, 0],
+                shard_sizes=[5, 5],
+                placement="rank:1/cuda:1",
+            ),
+            ShardMetadata(
+                shard_offsets=[0, 5],
+                shard_sizes=[5, 5],
+                placement="rank:2/cuda:2",
+            ),
+            ShardMetadata(
+                shard_offsets=[5, 5],
+                shard_sizes=[5, 5],
+                placement="rank:3/cuda:3",
+            ),
+        ]
+        spec = _infer_sharding_spec_from_shards_metadata(shards_metadata)
+        self.assertTrue(isinstance(spec, EnumerableShardingSpec))
+        self.assertEqual(spec.shards, shards_metadata)
+
+    def _infer_chunk_sharding_spec_case(self, placements, sharding_dim, st_size):
+        world_size = len(placements)
+        split_size = get_split_size(st_size[sharding_dim], world_size)
+        shards_metadata = [None] * world_size
+        for idx, placement in enumerate(placements):
+            shard_size = copy.deepcopy(st_size)
+            offsets = [0] * len(st_size)
+            offsets[sharding_dim] = split_size * idx
+            shard_size[sharding_dim] = get_chunked_dim_size(st_size[sharding_dim], split_size, idx)
+            shards_metadata[placement.rank()] = ShardMetadata(
+                shard_offsets=offsets,
+                shard_sizes=shard_size,
+                placement=placement,
+            )
+
+        spec = _infer_sharding_spec_from_shards_metadata(shards_metadata)
+        self.assertTrue(isinstance(spec, ChunkShardingSpec))
+        self.assertEqual(spec.dim, sharding_dim)
+        self.assertEqual(spec.placements, placements)
+
+    def test_infer_sharding_spec_from_shards_metadata(self):
+        self._infer_enum_sharding_spec_case()
+        chunk_specs = _chunk_sharding_specs_list_for_test([0, 0, 1, 1], seed=31)
+        for spec in chunk_specs:
+            self._infer_chunk_sharding_spec_case(spec.placements, 0, [4, 16])
+            self._infer_chunk_sharding_spec_case(spec.placements, 0, [5, 15, 16])
+            self._infer_chunk_sharding_spec_case(spec.placements, 1, [12, 16])
+            self._infer_chunk_sharding_spec_case(spec.placements, 2, [4, 18, 15])
+            self._infer_chunk_sharding_spec_case(spec.placements, 3, [7, 12, 16, 37])
+            self._infer_chunk_sharding_spec_case(spec.placements, 4, [50, 4, 18, 15, 77])
+
 # Custom ShardingSpec, an simple example to do grid sharding
 @dataclass
 class GridShardingSpec(ShardingSpec):
@@ -432,81 +503,6 @@
         with self.assertRaisesRegex(NotImplementedError, 'not implemented'):
             _shard_tensor(torch.randn(8, 8), grid_spec)
 
-=======
-    def _infer_enum_sharding_spec_case(self):
-        shards_metadata = [
-            ShardMetadata(
-                shard_offsets=[0, 0],
-                shard_sizes=[5, 5],
-                placement="cuda:0",
-            ),
-            ShardMetadata(
-                shard_offsets=[5, 0],
-                shard_sizes=[10, 5],
-                placement="cuda:1",
-            )
-        ]
-        spec = _infer_sharding_spec_from_shards_metadata(shards_metadata)
-        self.assertTrue(isinstance(spec, EnumerableShardingSpec))
-        self.assertEqual(spec.shards, shards_metadata)
-
-        shards_metadata = [
-            ShardMetadata(
-                shard_offsets=[0, 0],
-                shard_sizes=[5, 5],
-                placement="rank:0/cuda:0",
-            ),
-            ShardMetadata(
-                shard_offsets=[5, 0],
-                shard_sizes=[5, 5],
-                placement="rank:1/cuda:1",
-            ),
-            ShardMetadata(
-                shard_offsets=[0, 5],
-                shard_sizes=[5, 5],
-                placement="rank:2/cuda:2",
-            ),
-            ShardMetadata(
-                shard_offsets=[5, 5],
-                shard_sizes=[5, 5],
-                placement="rank:3/cuda:3",
-            ),
-        ]
-        spec = _infer_sharding_spec_from_shards_metadata(shards_metadata)
-        self.assertTrue(isinstance(spec, EnumerableShardingSpec))
-        self.assertEqual(spec.shards, shards_metadata)
-
-    def _infer_chunk_sharding_spec_case(self, placements, sharding_dim, st_size):
-        world_size = len(placements)
-        split_size = get_split_size(st_size[sharding_dim], world_size)
-        shards_metadata = [None] * world_size
-        for idx, placement in enumerate(placements):
-            shard_size = copy.deepcopy(st_size)
-            offsets = [0] * len(st_size)
-            offsets[sharding_dim] = split_size * idx
-            shard_size[sharding_dim] = get_chunked_dim_size(st_size[sharding_dim], split_size, idx)
-            shards_metadata[placement.rank()] = ShardMetadata(
-                shard_offsets=offsets,
-                shard_sizes=shard_size,
-                placement=placement,
-            )
-
-        spec = _infer_sharding_spec_from_shards_metadata(shards_metadata)
-        self.assertTrue(isinstance(spec, ChunkShardingSpec))
-        self.assertEqual(spec.dim, sharding_dim)
-        self.assertEqual(spec.placements, placements)
-
-    def test_infer_sharding_spec_from_shards_metadata(self):
-        self._infer_enum_sharding_spec_case()
-        chunk_specs = _chunk_sharding_specs_list_for_test([0, 0, 1, 1], seed=31)
-        for spec in chunk_specs:
-            self._infer_chunk_sharding_spec_case(spec.placements, 0, [4, 16])
-            self._infer_chunk_sharding_spec_case(spec.placements, 0, [5, 15, 16])
-            self._infer_chunk_sharding_spec_case(spec.placements, 1, [12, 16])
-            self._infer_chunk_sharding_spec_case(spec.placements, 2, [4, 18, 15])
-            self._infer_chunk_sharding_spec_case(spec.placements, 3, [7, 12, 16, 37])
-            self._infer_chunk_sharding_spec_case(spec.placements, 4, [50, 4, 18, 15, 77])
->>>>>>> ede3b0c3
 
 if __name__ == '__main__':
     run_tests()