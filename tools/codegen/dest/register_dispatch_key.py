from typing import List, Optional, Union
import itertools
from typing_extensions import Literal
from dataclasses import dataclass
import textwrap

from tools.codegen.context import method_with_native_function, native_function_manager
from tools.codegen.utils import Target, mapMaybe
from tools.codegen.model import (DispatchKey, NativeFunction,
                                 NativeFunctionsGroup, SchemaKind,
                                 TensorOptionsArguments,
                                 DeviceCheckType, Argument, assert_never,
                                 is_cuda_dispatch_key, BackendIndex,
                                 gets_generated_out_inplace_wrapper)
from tools.codegen.api.types import (BaseCType, Binding, ConstRefCType,
                                     CppSignature, CppSignatureGroup,
                                     Expr, MutRefCType, kernel_signature,
                                     NativeSignature, tensorT, NamedCType,
                                     DispatcherSignature)
import tools.codegen.api.meta as meta
import tools.codegen.api.cpp as cpp
import tools.codegen.api.structured as structured
from tools.codegen.api.translate import translate
from tools.codegen.selective_build.selector import SelectiveBuilder
from tools.codegen import local

# Generates Register{dispatch}.cpp (e.g., RegisterCPU.cpp).
#
#   - The primary function of this file is to register all of the
#     implementations for the given dispatch key to the dispatcher,
#     so they are available for use in PyTorch.  If dispatch is
#     None, we generate schema (def) registrations and catchall
#     registrations.
#   - The secondary function of this file is to generate a wrapper
#     around functions.  In CPUType these wrappers do nothing
#     (and should be removed), but in other cases they handle
#     DeviceGuard. A small extra benefit of wrappers is they
#     are not overloaded, so they can be used in the registration
#     API without having to disambiguate which overload you want
#     (as would be the case if you directly registered native::
#     functions).
#   - The tertiary function of this file is to generate *static*
#     cpp API bindings which can be used to bypass dispatcher
#     directly to kernels, but with user-friendly cpp-style API
@dataclass(frozen=True)
class RegisterDispatchKey:
    backend_index: BackendIndex

    target: Union[
        Literal[Target.ANONYMOUS_DEFINITION],
        Literal[Target.NAMESPACED_DEFINITION],
        Literal[Target.NAMESPACED_DECLARATION],
        Literal[Target.REGISTRATION]
    ]

    # Selector object to determine which operators to generate
    # registration code for.
    selector: SelectiveBuilder

    # Whether or not we are actually code-genning for ROCm
    rocm: bool

    # The namespace that the kernels are written in. This is just `at::native` for in-tree kernels.
    cpp_namespace: str

    # The class that all unstructured native functions live under. This is used to improve
    # compiler error messages when a kernel writer adds a native function with the wrong signature.
    # This is only used in unstructured kernels, since structured kernels already live in a class.
    # Finally, this field is currently Optional because it is only used by external backends.
    # It would be nice if we can add the same logic to in-tree kernels too, but that requires updating
    # all of the existing kernel signatures scattered across aten/src/ATen/native.
    class_method_name: Optional[str]

    @staticmethod
    def gen_device_check(type: DeviceCheckType, args: List[Argument], method_name: str) -> str:
        if type == DeviceCheckType.NoCheck:
            return '  // No device check\n'

        device_check = 'c10::optional<Device> common_device = nullopt;\n'
        device_check += '(void)common_device; // Suppress unused variable warning\n'
        for arg in args:
            # Only tensor like arguments are eligible
            if arg.type.is_tensor_like():
                device_check += f"""
  c10::impl::check_and_update_common_device(common_device, {arg.name}, "{method_name}", "{arg.name}");"""
        return device_check

    @method_with_native_function
    def __call__(self, f: Union[NativeFunctionsGroup, NativeFunction]) -> List[str]:
        if isinstance(f, NativeFunctionsGroup):
            g: NativeFunctionsGroup = f
            # Note: We call gen_structured() if the operator is marked structured, regardless of the backend.
            # gen_structured() has special logic to handle auto-generated kernels.
            if g.structured:
                return self.gen_structured(g)
            else:
                return list(mapMaybe(lambda f: self.gen_unstructured(f, g), g.functions()))
        elif isinstance(f, NativeFunction):
            r = self.gen_unstructured(f)
            return [] if r is None else [r]
        else:
            assert_never(f)

    def wrapper_kernel_sig(self, f: NativeFunction) -> Union[NativeSignature, DispatcherSignature]:
        # The prefix is just to ensure uniqueness. The Dispatcher API doesn't guarantee unique kernel names.
        return kernel_signature(f, self.backend_index, prefix=f'wrapper_{f.func.name.overload_name}_')

    def gen_out_inplace_wrapper(self, f: NativeFunction, g: Optional[NativeFunctionsGroup]) -> Optional[str]:
        if g is None:
            return None
        k = f.func.kind()
        if k is SchemaKind.inplace:
            copy_op = 'at::_copy_from'
        elif k is SchemaKind.out:
            copy_op = 'at::_copy_from_and_resize'
        else:
            raise AssertionError("gen_out_inplace_wrapper called on a functional op")

        sig = self.wrapper_kernel_sig(f)
        name = sig.name()

        func_res = f'{name}_tmp'
        return_names = cpp.return_names(f)
        if len(return_names) > 1:
            updates = '\n  '.join(
                f'{copy_op}(std::get<{i}>({func_res}), {ret_name});'
                for i, ret_name in enumerate(return_names))
            returns = f'{sig.returns_type().cpp_type()}({", ".join(return_names)})'
        else:
            ret_name = return_names[0]
            updates = f'{copy_op}({func_res}, {ret_name});'
            returns = ret_name

        functional_sig = self.wrapper_kernel_sig(g.functional)
        wrapper_name = sig.name()

        return f"""\
{sig.defn(name=wrapper_name)} {{
  auto {func_res} = {functional_sig.name()}({", ".join(e.expr for e in translate(sig.arguments(), functional_sig.arguments()))});
  {updates}
  return {returns};
}}
"""

    def gen_structured(self, g: NativeFunctionsGroup) -> List[str]:
        metadata = self.backend_index.get_kernel(g)
        if self.backend_index.dispatch_key == DispatchKey.Meta:
            assert not self.backend_index.has_kernel(g.out), \
                "Do not explicitly specify Meta dispatch key on structured " \
                "functions, they will be automatically generated for you"
        elif self.backend_index.dispatch_key == DispatchKey.CompositeExplicitAutograd:
            assert not self.backend_index.has_kernel(g.out), \
                "Do not explicitly specify CompositeExplicitAutograd dispatch key on structured " \
                "functions, they will be automatically generated for you"
        elif metadata is None or not metadata.structured:
            return list(mapMaybe(lambda f: self.gen_unstructured(f, g), g.functions()))

        structured_gen = StructuredRegisterDispatchKey(
            self.backend_index,
            self.target,
            self.selector,
            self.rocm,
            self.cpp_namespace,
            self.class_method_name,
            g
        )
        return list(mapMaybe(structured_gen.gen_one, g.functions()))

    def gen_unstructured(self, f: NativeFunction, g: Optional[NativeFunctionsGroup] = None) -> Optional[str]:
        with native_function_manager(f):
            inplace_meta = False
            gets_out_inplace_wrapper = False
            if not self.backend_index.has_kernel(f):
                if (self.backend_index.dispatch_key == DispatchKey.Meta and
                        f.func.kind() is SchemaKind.inplace and
                        # Defer to composites for meta implementation
                        not f.has_composite_kernel and
                        # Inplace list operations are not supported
                        len(f.func.returns) == 1):
                    inplace_meta = True
                elif (not self.backend_index.use_out_as_primary and
                        g is not None
                        and gets_generated_out_inplace_wrapper(f, g, self.backend_index)):
                    # We want to generate inplace/out wrappers, that don't have a kernel for the backend.
                    gets_out_inplace_wrapper = True
                else:
                    return None
            if f.manual_kernel_registration:
                return None

            if self.target is Target.REGISTRATION and not self.selector.is_native_function_selected(f):
                return None

            sig = self.wrapper_kernel_sig(f)

            name = sig.name()
            returns_type = sig.returns_type().cpp_type()
            args = sig.arguments()
            args_str = ', '.join(a.defn() for a in args)

            # See Note [Direct dispatch bindings]
            cpp_sig_group = CppSignatureGroup.from_native_function(f, method=False, fallback_binding=False)

            if self.target is Target.NAMESPACED_DECLARATION:
                result = f"TORCH_API {cpp_sig_group.signature.decl()};\n"
                if cpp_sig_group.faithful_signature is not None:
                    result += f"TORCH_API {cpp_sig_group.faithful_signature.decl()};\n"
                return result
            elif self.target is Target.NAMESPACED_DEFINITION:
                def generate_defn(cpp_sig: CppSignature) -> str:
                    return f"""
{cpp_sig.defn()} {{
return {sig.name()}({', '.join(e.expr for e in translate(cpp_sig.arguments(), sig.arguments()))});
}}
"""
                result = generate_defn(cpp_sig_group.signature)
                if cpp_sig_group.faithful_signature is not None:
                    result += generate_defn(cpp_sig_group.faithful_signature)
                return result
            elif self.target is Target.ANONYMOUS_DEFINITION:
                # short circuit for inplace_meta
                if inplace_meta:
                    assert f.func.arguments.self_arg is not None
                    self_arg_name = f.func.arguments.self_arg.argument.name
                    # TODO: handle in place on tensor list
                    return f"""
{returns_type} {name}({args_str}) {{
  TORCH_CHECK_NOT_IMPLEMENTED({self_arg_name}.is_meta(),
    "Cannot inplace into non-meta tensor with meta tensor argument");
  return {self_arg_name};
}}
"""

                # short circuit for generated inplace/out wrappers
                if gets_out_inplace_wrapper:
                    return self.gen_out_inplace_wrapper(f, g)

                metadata = self.backend_index.get_kernel(f)
                if metadata is None:
                    return None
                if self.class_method_name is None:
                    impl_name = f"{self.cpp_namespace}::{metadata.kernel}"
                else:
                    impl_name = f"{self.cpp_namespace}::{self.class_method_name}::{metadata.kernel}"

                args_exprs_str = ', '.join(a.name for a in args)

                device_check = '  // No device check\n'
                if is_cuda_dispatch_key(self.backend_index.dispatch_key):
                    device_check_args = itertools.chain(
                        f.func.arguments.out,
                        f.func.arguments.flat_positional
                    )
                    device_check = RegisterDispatchKey.gen_device_check(f.device_check, list(device_check_args), name)

                device_guard = "// DeviceGuard omitted"  # default
                if f.device_guard and is_cuda_dispatch_key(self.backend_index.dispatch_key):
                    has_tensor_options = any(isinstance(a.argument, TensorOptionsArguments) for a in args)
                    if has_tensor_options:
                        # kernel is creating a tensor
                        device_guard = """globalContext().lazyInitCUDA();
  const DeviceGuard device_guard(device_or_default(device));"""
                    else:
                        # kernel is operating on existing tensors

                        # There is precedence for which argument we use to do
                        # device guard.  This describes the precedence order.
                        self_arg = [f.func.arguments.self_arg.argument] if f.func.arguments.self_arg is not None else []
                        candidate_args = itertools.chain(
                            self_arg,
                            f.func.arguments.out,
                            f.func.arguments.flat_positional
                        )

                        # Only tensor like arguments are eligible
                        device_of = next((f'{a.name}' for a in candidate_args if a.type.is_tensor_like()), None)
                        if device_of is not None:
                            device_guard = f"const OptionalDeviceGuard device_guard(device_of({device_of}));"

                return f"""\
namespace {{

{returns_type} {name}({args_str}) {{
  {device_check}

  {device_guard}
  return {impl_name}({args_exprs_str});
}}

}} // anonymous namespace
"""

            elif self.target is Target.REGISTRATION:
                if f.manual_kernel_registration:
                    return None
                else:
                    payload = f"TORCH_FN({name})"
                    return f'm.impl("{f.func.name}",\n{payload});\n'
            else:
                assert_never(self.target)


# ~~~~~~~~~~~~~~~~~~~~~~~~~~~~~~~~~~~~~~~~~~~~~~~~~~~~~~~~~~~~~~~ #
#
#                           STRUCTURED
#
# ~~~~~~~~~~~~~~~~~~~~~~~~~~~~~~~~~~~~~~~~~~~~~~~~~~~~~~~~~~~~~~~ #

@dataclass(frozen=True)
class StructuredRegisterDispatchKey(RegisterDispatchKey):
    g: NativeFunctionsGroup

    def gen_class_set_output(self, k: SchemaKind, parent_class: str, generate_super: bool) -> str:
        if generate_super:
            set_output_super = f"{parent_class}::set_output(output_idx, sizes, strides, options, names);"
        else:
            set_output_super = ""
        maybe_star = "*" if k is SchemaKind.functional else ""
        return f"""
void set_output(int64_t output_idx, IntArrayRef sizes, IntArrayRef strides,
                TensorOptions options, DimnameList names) override {{
{textwrap.indent(self.gen_class_set_output_body(k), "    ")}
    if (!names.empty()) {{
      namedinference::propagate_names({maybe_star}outputs_[output_idx], names);
    }}
    // super must happen after, so that downstream can use maybe_get_output
    // to retrieve the output
{textwrap.indent(set_output_super, "    ")}
}}
"""

    def gen_class_set_output_body(self, k: SchemaKind) -> str:
        if self.backend_index.dispatch_key in [DispatchKey.CUDA, DispatchKey.CompositeExplicitAutograd]:
            maybe_set_guard = """
auto current_device = guard_.current_device();
if (C10_UNLIKELY(current_device.has_value())) {
  TORCH_INTERNAL_ASSERT(*current_device == options.device(),
    "structured kernels don't support multi-device outputs");
} else {
  guard_.reset_device(options.device());
}
"""
            maybe_set_guard_line = maybe_set_guard + "\n"
        else:
            maybe_set_guard_line = maybe_set_guard = ''

        if k is SchemaKind.functional:
            if self.backend_index.dispatch_key == DispatchKey.Meta:
                # TODO: dedupe this with below
                return """
if (strides.empty()) {
    outputs_[output_idx] = at::empty(sizes, options.device(at::kMeta));
} else {
    outputs_[output_idx] = at::empty_strided(sizes, strides, options.device(at::kMeta));
}
"""
            else:
                expanded_topts = "optTypeMetaToScalarType(options.dtype_opt()), options.layout_opt(), " \
                    "options.device_opt(), options.pinned_memory_opt()"
                empty_init = ""
                if self.backend_index.dispatch_key == DispatchKey.CPU:
                    empty_impl = "at::native::empty_cpu"
                    empty_strided_impl = "at::native::empty_strided_cpu"
                elif self.backend_index.dispatch_key == DispatchKey.CUDA:
                    empty_init = "globalContext().lazyInitCUDA();"
                    empty_impl = "at::native::empty_cuda"
                    empty_strided_impl = "at::native::empty_strided_cuda"
                elif self.backend_index.dispatch_key == DispatchKey.CompositeExplicitAutograd:
                    empty_impl = "at::empty"
                    empty_strided_impl = "at::empty_strided"
                else:
                    raise AssertionError("unsupported dispatch key")
                return f"""{maybe_set_guard_line}
{empty_init}
if (strides.empty()) {{
    outputs_[output_idx] = {empty_impl}(sizes, {expanded_topts}, options.memory_format_opt());
}} else {{
    // TODO: assert options.memory_format_opt() is nullopt (debug only?)
    outputs_[output_idx] = {empty_strided_impl}(sizes, strides, {expanded_topts});
}}
"""
        elif k is SchemaKind.inplace:
            return maybe_set_guard
        elif k is SchemaKind.out:
            return f"""{maybe_set_guard_line}
const auto& out = outputs_[output_idx].get();
TORCH_CHECK(options.dtype() == out.dtype(),
    "Expected out tensor to have dtype ", options.dtype(), ", but got ", out.dtype(), " instead");
TORCH_CHECK(options.device() == out.device(),
    "Expected out tensor to have device ", options.device(), ", but got ", out.device(), " instead");
bool resized = at::native::resize_output(outputs_[output_idx], sizes);
// Only restride if a resize occurred; otherwise we ignore the (advisory)
// strides from the meta function and directly use the output tensor's
// preexisting strides
if (resized) {{
    if (!strides.empty()) {{
        TORCH_INTERNAL_ASSERT(!options.memory_format_opt().has_value());
        at::native::as_strided_(outputs_[output_idx], sizes, strides);
    }} else if (options.memory_format_opt().has_value()) {{
        outputs_[output_idx].get().unsafeGetTensorImpl()->empty_tensor_restride(*options.memory_format_opt());
    }}
}}
"""
        else:
            assert_never(k)

    # returns the definition of a ctor, as well as how to construct
    # this class to a variable named op
    def gen_class_ctor(self, k: SchemaKind, class_name: str, returns: int) -> str:
        maybe_const = "const " if local.use_const_ref_for_mutable_tensors() else ""
        if k is SchemaKind.functional:
            return ""
        elif k is SchemaKind.inplace:
            # TODO: Make sure out argument is guaranteed to be self
            return f"{class_name}({maybe_const}Tensor& self) : outputs_{{std::ref(self)}} {{}}"
        elif k is SchemaKind.out:
            out_args = ', '.join(f"{maybe_const}Tensor& out{i}" for i in range(returns))
            out_refs = ', '.join(f"std::ref(out{i})" for i in range(returns))
            return f"{class_name}({out_args}) : outputs_{{ {out_refs} }} {{}}"
        else:
            assert_never(k)

    def gen_class(
        self, f: NativeFunction, k: SchemaKind, *, class_name: str, parent_class: str, generate_super: bool
    ) -> str:
<<<<<<< HEAD
        maybe_const = "const " if local.use_const_ref_for_mutable_tensors() else ""
=======
        maybe_star = ''
>>>>>>> feba6806
        if k is SchemaKind.functional:
            output_type = "c10::ExclusivelyOwned<Tensor>"
            maybe_star = '*'
        elif k is SchemaKind.inplace:
            output_type = f"std::reference_wrapper<{maybe_const}Tensor>"
        elif k is SchemaKind.out:
            output_type = f"std::reference_wrapper<{maybe_const}Tensor>"

        if self.backend_index.dispatch_key == DispatchKey.CUDA:
            if self.rocm:
                guard_field = 'c10::hip::OptionalHIPGuardMasqueradingAsCUDA guard_;'
            else:
                guard_field = 'c10::cuda::OptionalCUDAGuard guard_;'
        elif self.backend_index.dispatch_key == DispatchKey.CompositeExplicitAutograd:
            guard_field = 'c10::OptionalDeviceGuard guard_;'
        else:
            guard_field = ''

        indent = " " * 4
        class_ctor_str = self.gen_class_ctor(k, class_name, len(f.func.returns))
        lines = (
            f"struct {class_name} final : public {parent_class} {{",
            f"{textwrap.indent(class_ctor_str, indent)}",
            f"{textwrap.indent(self.gen_class_set_output(k, parent_class, generate_super), indent)}",
            "    const Tensor& maybe_get_output(int64_t output_idx) override {",
            f"        return {maybe_star}outputs_[output_idx];",
            "    }",
            f"    std::array<{output_type}, {len(f.func.returns)}> outputs_;",
            f"{textwrap.indent(guard_field, indent)}",
            "};"
        )
        return '\n'.join(line for line in lines if line)

    @method_with_native_function
    def gen_one(self, f: NativeFunction) -> Optional[str]:
        assert not f.manual_kernel_registration

        if self.target is Target.REGISTRATION and not self.selector.is_native_function_selected(f):
            return None

        # TODO: Now, there is something interesting going on here.  In the code below,
        # we generate CompositeExplicitAutograd implementations of functional and inplace
        # based on the out implementation.  But in fact, out is definable by
        # functional too (just not very efficiently), and this is honestly the
        # MORE likely situation for a backend implementor.  How do we pick?
        # Well, taking a page from Haskell type classes and default methods,
        # we could conceivably register a circular definition (out in terms
        # of functional, and functional in terms of out) and just require
        # someone to implement one or the other.  We'd have to do a little bit
        # of work to not register one of these "weak" definitions unless there
        # is a strong definition somewhere in the DAG!  So it's not implemented yet.
        if self.backend_index.dispatch_key == DispatchKey.CompositeExplicitAutograd and f.func.kind() is SchemaKind.out:
            # Never generate a default implementation for out, that's what you
            # have to define as a backend implementor
            return None

        # Note [Direct dispatch bindings]
        # ~~~~~~~~~~~~~~~~~~~~~~~~~~~~~~~
        # Signature of the non-dispatched function we'll expose in a header
        # (e.g., at::cpu::add).  We don't generate methods (TODO: do this
        # when CPUTensor class is a thing); nor do we generate fallback
        # bindings for manual_cpp_binding functions.
        cpp_sig_group = CppSignatureGroup.from_native_function(f, method=False, fallback_binding=False)

        # Signature of the wrapper function we'll register to the dispatcher
        sig = NativeSignature(f.func, prefix="wrapper_")

        if self.target is Target.NAMESPACED_DECLARATION:
            result = f"TORCH_API {cpp_sig_group.signature.decl()};\n"
            if cpp_sig_group.faithful_signature is not None:
                result += f"TORCH_API {cpp_sig_group.faithful_signature.decl()};\n"
            return result

        elif self.target is Target.NAMESPACED_DEFINITION:
            def generate_defn(cpp_sig: CppSignature) -> str:
                return f"""
{cpp_sig.defn()} {{
return {sig.name()}({', '.join(e.expr for e in translate(cpp_sig.arguments(), sig.arguments()))});
}}
"""
            result = generate_defn(cpp_sig_group.signature)
            if cpp_sig_group.faithful_signature is not None:
                result += generate_defn(cpp_sig_group.faithful_signature)
            return result

        elif self.target is Target.ANONYMOUS_DEFINITION:

            k = f.func.kind()

            # Construct the body of the wrapper function with signature sig
            sig_body = []
            # We'll use context to keep track of any variables we've brought
            # into scope while generating code
            context: List[Union[Binding, Expr]] = list(sig.arguments())

            # Initialize the class corresponding to this structured
            # operator; feeding it the output argument(s) if it is known
            if self.backend_index.dispatch_key is DispatchKey.Meta:
                class_name = f"structured_{meta.name(self.g)}_meta_{k.name}"
                parent_class = f"at::meta::structured_{meta.name(self.g)}"
            elif self.backend_index.dispatch_key is DispatchKey.CompositeExplicitAutograd:
                # TODO: dedup this branch
                class_name = f"structured_{meta.name(self.g)}_default_backend_{k.name}"
                parent_class = f"at::meta::structured_{meta.name(self.g)}"
            else:
                metadata = self.backend_index.get_kernel(self.g)
                assert metadata is not None
                class_name = f"structured_{metadata.kernel}_{k.name}"
                parent_class = f"{self.cpp_namespace}::structured_{metadata.kernel}"

            if is_cuda_dispatch_key(self.backend_index.dispatch_key):
                device_check_args = itertools.chain(
                    f.func.arguments.out,
                    f.func.arguments.flat_positional
                )
                sig_body.append(RegisterDispatchKey.gen_device_check(f.device_check, list(device_check_args), sig.name()))

            if k is SchemaKind.functional:
                sig_body.append(f"{class_name} op;")
            elif k is SchemaKind.inplace:
                sig_body.append(f"{class_name} op(self);")
            elif k is SchemaKind.out:
                out_args_str = ', '.join(a.name for a in f.func.arguments.out)
                sig_body.append(f"{class_name} op({out_args_str});")

            # Translate the input native arguments into structured
            # arguments for the meta call
            meta_exprs = ', '.join(
                e.expr for e in translate(
                    context,
                    structured.meta_arguments(self.g),
                    method=False
                )
            )
            sig_body.append(f"op.meta({meta_exprs});")

            # After running meta, op.outputs_ is guaranteed to be valid;
            # add it to the context
            out_args = structured.out_arguments(self.g)
            maybe_star = '*' if k is SchemaKind.functional else ''
            for i, out_arg in enumerate(out_args):
                assert ConstRefCType(BaseCType(tensorT)) == out_arg.nctype.type
                context.append(Expr(
                    expr=f"{maybe_star}op.outputs_[{i}]",
                    # TODO: Stop hardcoding that the output type is a Tensor.  Note
                    # that for the codegen here this is fine because outputs_ is
                    # hardcoded to be tensor already
                    type=NamedCType(out_arg.nctype.name, MutRefCType(BaseCType(tensorT)))
                ))

            # With the expanded context, do the impl call (if not a meta
            # function)
            if self.backend_index.dispatch_key == DispatchKey.CompositeExplicitAutograd:
                # TODO: https://github.com/pytorch/pytorch/issues/53023
                out_sig_group = CppSignatureGroup.from_native_function(
                    self.g.out, method=False, fallback_binding=f.manual_cpp_binding)
                out_sig = out_sig_group.most_faithful_signature()
                api_name = out_sig.name()
                out_exprs = ', '.join(
                    e.expr for e in translate(
                        context,
                        out_sig.arguments(),
                        method=False
                    )
                )
                # TODO: I think this means structured won't work with method
                # only functions (but maybe you're saved by faithful? iunno.)
                # NB: Originally I wrote this as an at::redispatch call, but
                # I got in trouble because that meant I needed a DispatchKeySet
                # in the wrapper function, which meant I needed a DispatchKeySet
                # in the DispatchKeyFunctions declarations, but the defined API
                # there does NOT permit a dispatch key set.  I think you can
                # probably unwind this by calling some function to do the TLS
                # fetch and get the DispatchKeySet when you don't have it, but
                # I didn't do it for this version
                sig_body.append(f"at::{api_name}({out_exprs});")
            elif self.backend_index.dispatch_key != DispatchKey.Meta:
                impl_exprs = ', '.join(
                    e.expr for e in translate(
                        context,
                        structured.impl_arguments(self.g),
                        method=False
                    )
                )
                sig_body.append(f"op.impl({impl_exprs});")

            # Destructively return the final tensors
            # TODO: Do this in translate instead
            if k is SchemaKind.functional:
                if len(f.func.returns) == 1:
                    ret_expr = "std::move(op.outputs_[0]).take()"  # small optimization
                else:
                    moved = ', '.join(f"std::move(op.outputs_[{i}]).take()" for i in range(len(f.func.returns)))
                    ret_expr = f"std::make_tuple({moved})"
            elif k is SchemaKind.inplace:
                ret_expr = "self"
            elif k is SchemaKind.out:
                if len(f.func.returns) == 1:
                    ret_expr = f.func.arguments.out[0].name
                else:
                    refs = ', '.join(a.name for a in f.func.arguments.out)
                    ret_expr = f"std::forward_as_tuple({refs})"
            sig_body.append(f"return {ret_expr};")

            sig_body_str = "\n".join(sig_body)

            # For an overview of what this template code looks like, see
            # https://github.com/pytorch/rfcs/pull/9
            return f"""\
{self.gen_class(
f, k,
class_name=class_name,
parent_class=parent_class,
generate_super=self.g.out.structured_inherits is not None
)}

{sig.defn()} {{
{sig_body_str}
}}
"""

        elif self.target is Target.REGISTRATION:
            return f'm.impl("{f.func.name}", TORCH_FN({sig.name()}));'
        else:
            assert_never(self.target)
            # Silence mypy's "Missing return statement" error
            return None<|MERGE_RESOLUTION|>--- conflicted
+++ resolved
@@ -423,11 +423,8 @@
     def gen_class(
         self, f: NativeFunction, k: SchemaKind, *, class_name: str, parent_class: str, generate_super: bool
     ) -> str:
-<<<<<<< HEAD
+        maybe_star = ''
         maybe_const = "const " if local.use_const_ref_for_mutable_tensors() else ""
-=======
-        maybe_star = ''
->>>>>>> feba6806
         if k is SchemaKind.functional:
             output_type = "c10::ExclusivelyOwned<Tensor>"
             maybe_star = '*'
