--- conflicted
+++ resolved
@@ -50,11 +50,7 @@
         "@com_github_glog//:glog",
         "//c10/macros:Macros",
         "//c10/util:C++17",
-<<<<<<< HEAD
         "//c10/util:TypeTraits",
-        "//c10/util:headers",
-=======
->>>>>>> ab9d5720
         ":cuda_cmake_macros_h",
     ],
 )
