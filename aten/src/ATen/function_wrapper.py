# HEY! Trying to understand what this file does?  Read
# "what has to be done to add a Operation ..." first!

import re
from code_template import CodeTemplate

try:
    import typing  # noqa: F401
except ImportError:
    raise RuntimeError(
        'Missing build dependency: Unable to import the `typing` module. '
        'Please install it via `conda install typing` or `pip install typing`')

# flake8 doesn't take into account usages in type annotations.
from typing import Union, Set  # noqa: F401
from typing import Any, Dict, List, Optional, Tuple, NamedTuple

try:
    from mypy_extensions import TypedDict
except ImportError:
    # Avoid the dependency on the mypy_extensions package.
    # It is required, however, for type checking.
    def TypedDict(name, attrs, total=True):  # type: ignore
        return Dict[Any, Any]

import sys
if sys.version_info[0] == 3:
    string_type = str
else:
    string_type = basestring

from env import BUILD_NAMEDTENSOR

# ~~~~~~~~~~~~~~~~~~~~~~~~~~~~~~~~~~~~~~~~~~~~~~~~~~~~~~~~~~~~~~~~~~~~~
#
# what has to be done to add a Operation ...
#
# ~~~~~~~~~~~~~~~~~~~~~~~~~~~~~~~~~~~~~~~~~~~~~~~~~~~~~~~~~~~~~~~~~~~~~

# TH functions are generated into at::legacy::cpu and at::legacy::cuda,
# where they can be called directly by a native function, they can be wrapped
# by a native function that handles dispatch

# Handle broadcasting for TH functions that need it
LEGACY_TH_DECLARATION_BROADCAST = CodeTemplate("""\
${return_type} ${api_name}(${type_method_formals});
""")
LEGACY_TH_DEFINITION_BROADCAST = CodeTemplate("""\
${return_type} ${api_name}(${type_method_formals}) {
#ifdef BUILD_NAMEDTENSOR
    ${named_guard_declaration}
#endif
    ${device_guard_declaration}
    Tensor ${broadcast_returns};
    std::tie(${broadcast_returns}) = ${broadcast_function}(${broadcast_actuals}, "${api_name}");
    return ${method_prefix_derived}${api_name}(${broadcast_modified_actuals});
}
""")

LEGACY_TH_DECLARATION = CodeTemplate("""\
${return_type} ${method_prefix_derived}${api_name}(${type_method_formals});
""")
LEGACY_TH_DEFINITION = CodeTemplate("""\
${return_type} ${method_prefix_derived}${api_name}(${type_method_formals}) {
#ifdef BUILD_NAMEDTENSOR
    ${named_guard_declaration}
#endif
    ${device_guard_declaration}
    ${type_definition_body}
}
""")
LEGACY_TH_DEFINITION_SWITCH_STATEMENT = CodeTemplate("""\
${dispatch_scalar_type_declaration}
switch (dispatch_scalar_type) {
    ${cases}
    default:
        AT_ERROR("${api_name} not supported on ${Type} for ", dispatch_scalar_type);
}
""")
LEGACY_TH_DEFINITION_CASE = CodeTemplate("""\
case ScalarType::${ScalarName}: {
    ${case_body}
    break;
}
""")

# Native functions are generated and registered on the dispatcher. We register the
# function on Backend::Undefined if it does not have backend dependent dispatch.
# In this case, it will be called for all backends, but can be overwritten on a
# per backend basis.
NATIVE_DISPATCH_DECLARATION = CodeTemplate("""\
static ${return_type} ${api_name}(${type_method_formals});
""")

NATIVE_DISPATCH_DEFINITION_DEFAULT = CodeTemplate("""\
${return_type} TypeDefault::${api_name}(${type_method_formals}) {
#ifdef BUILD_NAMEDTENSOR
    ${named_guard_declaration}
#endif
    ${device_guard_declaration}
    ${return_call} at::native::${native_type_method_dispatch}(${native_actuals});
}
""")

NATIVE_DISPATCH_DEFINITION_BACKEND = CodeTemplate("""\
${return_type} ${Type}::${api_name}(${type_method_formals}) {
#ifdef BUILD_NAMEDTENSOR
    ${named_guard_declaration}
#endif
    ${device_guard_declaration}
    ${return_call} at::native::${native_type_method_dispatch}(${native_actuals});
}
""")

DEFAULT_FUNCTION_REGISTRATION = CodeTemplate("""\
.op(torch::RegisterOperators::options()
  .schema("${schema_string}")
  .impl_unboxedOnlyCatchAllKernel<${return_type} (${formals_types}), &TypeDefault::${api_name}>()
  .aliasAnalysis(c10::AliasAnalysisKind::FROM_SCHEMA))
""")
BACKEND_FUNCTION_REGISTRATION = CodeTemplate("""\
.op(torch::RegisterOperators::options()
  .schema("${schema_string}")
  .impl_unboxedOnlyKernel<${return_type} (${formals_types}), &${Type}::${api_name}>(TensorTypeId::${Backend}TensorId)
  .aliasAnalysis(c10::AliasAnalysisKind::FROM_SCHEMA))
""")

# Generate a file that lists all functions and their schema string. Used for XLA
REGISTRATION_DECLARATION = CodeTemplate("""\
${return_type} ${api_name}(${type_method_formals}); // ${schema_string}
""")

# add non-virtual declaration to TensorBody.h
TENSOR_METHOD_DECLARATION = CodeTemplate("""\
${return_type} ${api_name}(${method_formals_with_defaults}) const;
""")
# add non-virtual declaration to Tensor.cpp
TENSOR_METHOD_DEFINITION = CodeTemplate("""\
inline ${return_type} Tensor::${api_name}(${method_formals}) const {
#ifdef USE_STATIC_DISPATCH
    ${static_dispatch_method_body}
#else
    static auto table = globalATenDispatch().getOpTable("${schema_string}");
    return table->getOp<${return_type} (${formals_types})>(${inferred_type_set})(${method_actuals});
#endif
}
""")
C10_TENSOR_METHOD_DEFINITION = CodeTemplate("""\
inline ${return_type} Tensor::${api_name}(${method_formals}) const {
#ifdef USE_STATIC_DISPATCH
    ${static_dispatch_method_body}
#else
    static c10::OperatorHandle op = c10::Dispatcher::singleton().findSchema({"aten::${name}", "${overload_name}"}).value();
    return c10::Dispatcher::singleton().lookup(op, impl::dispatchTypeId(${inferred_type_set}))
        .callUnboxed<${formals_types_with_return}>(${method_actuals});
#endif
}
""")
# add a method declaration in Functions.h
FUNCTION_DECLARATION = CodeTemplate("""\
static inline ${return_type} ${api_name}(${formals_with_defaults});
""")
# add a method declaration in Functions.h
DEPRECATED_FUNCTION_DECLARATION = CodeTemplate("""\
C10_DEPRECATED static inline ${return_type} ${api_name}(${formals_with_defaults});
""")
# add method definition in Functions.h
FUNCTION_DEFINITION = CodeTemplate("""\
static inline ${return_type} ${api_name}(${formals}) {
#ifdef USE_STATIC_DISPATCH
    ${static_dispatch_function_body}
#else
    static auto table = globalATenDispatch().getOpTable("${schema_string}");
    return table->getOp<${return_type} (${formals_types})>(${inferred_type_set})(${native_actuals});
#endif
}
""")

C10_FUNCTION_DEFINITION = CodeTemplate("""\
static inline ${return_type} ${api_name}(${formals}) {
#ifdef USE_STATIC_DISPATCH
    ${static_dispatch_function_body}
#else
    static c10::OperatorHandle op = c10::Dispatcher::singleton()
        .findSchema({"aten::${name}", "${overload_name}"}).value();
    return c10::Dispatcher::singleton().lookup(op, impl::dispatchTypeId(${inferred_type_set}))
        .callUnboxed<${formals_types_with_return}>(${native_actuals});
#endif
}
""")

# In order to rely on the linker to strip unused ops, it requires us to dispatch statically
# in Functions.h and TensorMethods.h.
STATIC_DISPATCH_FUNCTION_DEFAULT_BODY = CodeTemplate("""\
${return_call} TypeDefault::${native_type_method_dispatch}(${native_arguments});
""")
STATIC_DISPATCH_FUNCTION_SWITCH_BODY = CodeTemplate("""\
switch(tensorTypeIdToBackend(impl::dispatchTypeId(${type_set}))) {
    ${static_dispatch_function_switches}
    default:
        AT_ERROR("${api_name} not implemented for ", at::toString(${type_set}));
}
""")
STATIC_DISPATCH_FUNCTION_SWITCH_STATEMENT = CodeTemplate("""\
case Backend::${backend}:
    ${return_call} ${backend}Type::${api_name}(${native_arguments});
    break;
""")

# add a native declaration for a native function
NATIVE_DECLARATION = CodeTemplate("""\
CAFFE2_API ${return_type} ${native_type_method_dispatch}(${formals_with_defaults});
""")

# special method definition for factory functions in Functions.h that initializes backends
FACTORY_DEFINITION = CodeTemplate("""\
static inline ${return_type} ${api_name}(${formals}) {
#ifdef USE_STATIC_DISPATCH
    ${static_dispatch_function_body}
#else
    globalLegacyTypeDispatch().initForTensorTypeSet(${inferred_type_set});
    static auto table = globalATenDispatch().getOpTable("${schema_string}");
    return table->getOp<${return_type} (${formals_types})>(${inferred_type_set})(${native_actuals});
#endif
}
""")

ZERO_DIM_CHECK = CodeTemplate("""\
if (${check_name}.dim() == 0) {
    return ${api_name}(${zero_dim_actuals});
}""")

ZERO_DIM_ONLY = CodeTemplate("""\
AT_ERROR("${api_name} only supports a 0-dimensional ${check_name} tensor, but got tensor "
    "with ", ${check_name}.dim(), " dimension(s).");
""")

SPARSE_CHECK = CodeTemplate("""\
if(${check_name}.is_sparse()) {
    return static_cast<const TypeExtendedInterface*>(this)->${api_name}(${sparse_actuals});
}""")

CONDITIONAL_INITIALIZER = CodeTemplate("""\
if (${name}.defined()) {
    ${initializer}
}""")

CALL_TEMPLATE = CodeTemplate("${cname}(${actuals})")

OPERATOR_NAME = CodeTemplate("""\
    {"aten::${operator_name}", "${overload_name}"},
""")

NAMEDTENSOR_CHECK = CodeTemplate("""\
#ifdef BUILD_NAMEDTENSOR
${code}
#endif""")

# scalar_name, c_type, accreal, is_floating_type
scalar_types = [
    ('Bool', 'bool', 'BoolAccrealNotDefined', False),
    ('Byte', 'uint8_t', 'Long', False),
    ('Char', 'int8_t', 'Long', False),
    ('Double', 'double', 'Double', True),
    ('Float', 'float', 'Double', True),
    ('Int', 'int', 'Long', False),
    ('Long', 'int64_t', 'Long', False),
    ('Short', 'int16_t', 'Long', False),
    ('Half', 'Half', 'Double', True),
    ('BFloat16', 'BFloat16', 'BFloat16AccrealNotDefined', True),
]

static_dispatch_backends = ['CPU', 'QuantizedCPU', 'SparseCPU']


class NYIError(Exception):
    """Indicates we don't support this declaration yet"""

    __slots__ = ['reason']

    def __init__(self, reason):
        self.reason = reason


TYPE_FORMAL_GENERIC = {
    'THTensor*': 'Tensor &',
    'THByteTensor*': 'Tensor &',
    'THIndexTensor*': 'Tensor &',
    'THBoolTensor*': 'Tensor &',
    'THIntegerTensor*': 'Tensor &',
    'THDenseTensor*': 'Tensor &',
    'THDenseIndexTensor*': 'Tensor &',
    'THStorage*': 'Storage',
    'THGenerator*': 'Generator *',
    'IntArrayRefSize': 'IntArrayRef',
    'accreal': 'Scalar',
    'real': 'Scalar',
    'long': 'int64_t',
}

DYNAMIC_TYPE = {
    'THTensor*': 'Tensor',
    'THByteTensor*': 'ByteTensor',
    'THBoolTensor*': 'BoolTensor',
    'THIndexTensor*': 'IndexTensor',
    'THIntegerTensor*': 'IntegerTensor',
    'THDenseTensor*': 'Tensor',
    'THDenseIndexTensor*': 'IndexTensor',
    'THStorage*': 'Storage',
    'THGenerator*': 'Generator*',
    'IntArrayRefSize': 'IntArrayRef',
    'accreal': 'accreal',
    'real': 'real',
    'long': 'int64_t',
}

NATIVE_DYNAMIC_TYPE = {
    'Tensor &': 'Tensor',
    'const Tensor &': 'Tensor',
}

TYPE_RETURN = {
    'THTensor*': 'Tensor',
    'THIndexTensor*': 'Tensor',
    'THByteTensor*': 'Tensor',
    'THBoolTensor*': 'Tensor',
    'THIntegerTensor*': 'Tensor',
    'THDenseTensor*': 'Tensor',
    'THDenseIndexTensor*': 'Tensor',
    'real': 'Tensor',
    'accreal': 'Tensor',
    'long': 'int64_t',
}

CHECKED_CAST = {
    'THTensor*':
        CodeTemplate(
            'checked_tensor_unwrap('
            '${arg_name}, "${arg_name}", ${arg_pos}, "${api_name}", ${null_okay}, '
            'Backend::${Backend}, ScalarType::${ScalarName})'),
    'THByteTensor*':
        CodeTemplate(
            'checked_tensor_unwrap('
            '${arg_name}, "${arg_name}", ${arg_pos}, "${api_name}", ${null_okay}, '
            'Backend::${Backend}, ScalarType::Byte)'),
    'THBoolTensor*':
        CodeTemplate(
            'checked_tensor_unwrap('
            '${arg_name}, "${arg_name}", ${arg_pos}, "${api_name}", ${null_okay}, '
            'Backend::${Backend}, ScalarType::Bool)'),
    'THIndexTensor*':
        CodeTemplate(
            'checked_tensor_unwrap('
            '${arg_name}, "${arg_name}", ${arg_pos}, "${api_name}", ${null_okay}, '
            'Backend::${Backend}, ScalarType::Long)'),
    'THIntegerTensor*':
        CodeTemplate(
            'checked_tensor_unwrap('
            '${arg_name}, "${arg_name}", ${arg_pos}, "${api_name}", ${null_okay}, '
            'Backend::${Backend}, ScalarType::Int)'),
    'THDenseTensor*':
        CodeTemplate(
            'checked_tensor_unwrap('
            '${arg_name}, "${arg_name}", ${arg_pos}, "${api_name}", ${null_okay}, '
            'Backend::${DenseBackend}, ScalarType::${ScalarName})'),
    'THDenseIndexTensor*':
        CodeTemplate(
            'checked_tensor_unwrap('
            '${arg_name}, "${arg_name}", ${arg_pos}, "${api_name}", ${null_okay}, '
            'Backend::${DenseBackend}, ScalarType::Long)'),
    'THStorage*':
        CodeTemplate(
            'checked_storage('
            '${arg_name}, "${arg_name}", ${arg_pos}, '
            # We're punning here (Backend and DeviceType constructors coincide)
            # but DeviceType is the correct way to classify storages
            'DeviceType::${Backend}, at::scalarTypeToTypeMeta(ScalarType::${ScalarName}))'),
    # This is a cast done via direct-construction
    'IntArrayRefStride': CodeTemplate('at::IntArrayRef ${result_name} = get_intlist_stride_th(${arg_name});'),
    'real': CodeTemplate('${arg_name}.to${ScalarName}()'),
    'accreal': CodeTemplate('${arg_name}.to${AccScalarName}()'),
    'TensorList': CodeTemplate(
            'checked_tensor_list_unwrap(${arg_name},"${arg_name}",${arg_pos}, '
            'Backend::${Backend}, ScalarType::${ScalarName})'),
    'IntArrayRef': CodeTemplate('check_intlist<${size}>(${arg_name}, "${arg_name}", ${arg_pos})')
}

CHECKED_USE = {
    'THTensor*': '{}_',
    'THIndexTensor*': '{}_',
    'THByteTensor*': '{}_',
    'THBoolTensor*': '{}_',
    'THIntegerTensor*': '{}_',
    'THDenseTensor*': '{}_',
    'THDenseIndexTensor*': '{}_',
    'THStorage*': '{}_.unsafeGetStorageImpl()',
    'TensorList': "{0}_.data(), {0}_.size()",
}

CHECKED_USE_NULLABLE = CodeTemplate('${arg_name}_ ? ${usage} : NULL')

ALLOC_NOARGS_WRAP = {
    'THTensor*': 'c10::make_intrusive<TensorImpl, UndefinedTensorImpl>'
                 '(c10::Storage(caffe2::TypeMeta::Make<${ScalarType}>(), 0, allocator(), true),'
                 'TensorTypeId::${Backend}TensorId).release()',
    'THByteTensor*': 'c10::make_intrusive<TensorImpl, UndefinedTensorImpl>'
                     '(c10::Storage(scalarTypeToTypeMeta(ScalarType::Byte), 0, allocator(), true),'
                     'TensorTypeId::${Backend}TensorId).release()',
    'THBoolTensor*': 'c10::make_intrusive<TensorImpl, UndefinedTensorImpl>'
                     '(c10::Storage(scalarTypeToTypeMeta(ScalarType::Bool), 0, allocator(), true),'
                     'TensorTypeId::${Backend}TensorId).release()',
    'THIndexTensor*': 'c10::make_intrusive<TensorImpl, UndefinedTensorImpl>'
                     '(c10::Storage(scalarTypeToTypeMeta(ScalarType::Long), 0, allocator(), true),'
                     'TensorTypeId::${Backend}TensorId).release()',
    'THIntegerTensor*': 'c10::make_intrusive<TensorImpl, UndefinedTensorImpl>'
                        '(c10::Storage(scalarTypeToTypeMeta(ScalarType::Int), 0, allocator(), true),'
                        'TensorTypeId::${Backend}TensorId).release()',
}

ALLOC_WRAP = {
    'THTensor*': '${arguments}',
    'THByteTensor*': '${arguments}',
    'THBoolTensor*': '${arguments}',
    'THIndexTensor*': '${arguments}',
    'THIntegerTensor*': '${arguments}',
    'THDenseTensor*': '${arguments}',
    'THDenseIndexTensor*': '${arguments}',
}

# Replacements for constants when calling into TH
CONSTANT_REPLACEMENTS = [
    ('AS_REAL', '${ScalarType}'),
]

# Replacements for constants in header file function definitions
HEADER_CONSTANT_REPLACEMENTS = [
    (r'AS_REAL\((.*)\)', r'\1'),
]


class nested_dict(object):
    def __init__(self, base, parent):
        self.base, self.parent = base, parent

    def __getitem__(self, x):
        r = self.base.get(x)
        if r is not None:
            return r
        return self.parent[x]


Environment = TypedDict('Environment', {
    'state': str,
    'ScalarType': str,
    'ScalarName': str,
    'THTensor': str,
    'THType': str,
    'Backend': str,
    'DeviceType': str,
    'AccScalarName': str,
})

TopEnvironment = TypedDict('TopEnvironment', {
    'type_registrations': List[str],
    'type_headers': List[str],
    'function_registrations': List[str],
    'c10_ops_already_moved_from_aten_to_c10': List[str],
    'c10_ops_not_moved_from_aten_to_c10_yet': List[str],
    'type_method_declarations': List[str],
    'type_method_definitions': List[str],
    'tensor_method_declarations': List[str],
    'tensor_method_definitions': List[str],
    'function_declarations': List[str],
    'function_definitions': List[str],
    'type_ids': List[str],
    'native_function_declarations': List[str],
    'registration_declarations': List[str],
})

# A Declarations.cwrap formal argument
# type can contain THTensor* types
THFormal = TypedDict('THFormal', {
    'name': str,
    'type': str,
    'dynamic_type': str,
    'kwarg_only': bool,
    'is_nullable': bool,
    'default': str,
    'output': bool,
    'size': int,
    'allocate': bool,
    'mask': bool,
    'if_true': bool,
    'if_false': bool,
    'wrap_dim': str,
    # Broadcast is originally a str but gets unwrapped to a List or Dict in-place
    'broadcast': Any,
    'resize': str,
    'cpu_zero': bool,
    'zero': bool,
}, total=False)

# Generic ATen formal or native_functions.yaml formal argument.
# type can contain Tensor& reference types.
AtFormal = TypedDict('AtFormal', {
    'name': str,
    'type': str,
    'dynamic_type': str,
    'kwarg_only': bool,
    'is_nullable': bool,
    'default': str,
    'output': bool,
    'size': int,
}, total=False)

# Note [field_name versus name]
# ~~~~~~~~~~~~~~~~~~~~~~~~~~~~~
# What is the difference between "field_name" and "name"?
#
# Return values of ATen operators always have a name: if it is not
# explicitly assigned a name inside native_functions.yaml like func:
# myop() -> (Tensor indices, Tensor value), then the codegen will
# automatically assign it a name like result0, or name might be
# specified inside Declarations.cwrap.  We don't want these assigned
# names to become part of the public API when we return a namedtuple for
# any such multiple-return function.
#
# Thus field_name is like name, but it is defined only when there is a
# name specified in native_functions.yaml. If field_name is defined,
# then the codegen would generate code to return namedtuple. Otherwise,
# it would just return tuple.

ReturnType = TypedDict('ReturnType', {
    'name': str,
    # See Note [field_name versus name]
    'field_name': str,
    'type': str,
    'dynamic_type': str,
}, total=False)

ReturnDecl = TypedDict('ReturnDecl', {
    'kind': str,
    'type': str,
    'arguments': List[int],
}, total=False)

# Represents a buffer in nn.yaml
NNBuffer = TypedDict('NNBuffer', {
    'name': str,
})

FunctionOption = TypedDict('FunctionOption', {
    'actuals': List[str],
    'api_name': str,
    'arguments': List[THFormal],
    'aten_custom_call': str,
    'backend_types': Dict[str, List[str]],
    'backends': List[str],
    'broadcast_actuals': List[str],
    'broadcast_function': str,
    'broadcast_modified_actuals': List[str],
    'broadcast_returns': List[str],
    'buffers': List[NNBuffer],
    # cimpls is really a List[FunctionOption]
    'cimpls': List[Any],
    'cname': str,
    'condition': str,
    'device_guard': bool,
    'device_guard_declaration': str,
    'dispatch_scalar_type_declaration': str,
    'use_c10_dispatcher': bool,
    'with_gil': bool,
    'cpu_half': bool,
    'cpu_bfloat16': bool,
    'deprecated': bool,
    'cpu_bool': bool,
    'cuda_bool': bool,
    # See Note [field_name versus name]
    'field_name': str,
    'formals_list': List[AtFormal],
    'formals_with_defaults': List[str],
    'formals': List[str],
    'formals_types': List[str],
    'formals_types_with_return': List[str],
    'inferred_type_set': str,
    'inplace': bool,
    'matches_jit_signature': bool,
    # This controls whether or not we generate the interface in Type or
    # TypeExtendedInterface
    'extended_method': bool,
    'method_actuals': List[str],
    'method_formals_with_defaults': List[str],
    'method_formals': List[str],
    'method_prefix_derived': str,
    'named_guard_declaration': str,
    'mode': str,
    'python_module': str,
    'name': str,
    'operator_name': str,
    'overload_name': str,
    'native_actuals': List[str],
    'native_actuals_with_comma_prefix': str,
    'native_type_method_dispatch': str,
    # options should be List[FunctionOption]
    'options': Any,
    'schema_string': str,
    'requires_tensor': bool,
    'return_call': str,
    'return_type': str,
    'return': ReturnDecl,
    'returns': List[ReturnType],
    'scalar_check': str,
    'sparse': bool,
    'type_definition_body': List[str],
    'type_method_actuals': List[str],
    'type_method_definition_dispatch': str,
    'type_method_formals': List[str],
    'variants': str,
    'when_spares_dispatch': str,
    'when_sparse_dispatch': str,
    'with_gil': bool,
    'zero_dim_dispatch_when_scalar': str,
    'zero_dim_tensor_only': bool,
})

OutputDeclaration = NamedTuple('OutputDeclaration', [
    ('name', str),
    ('operator_name', str),
    ('overload_name', str),
    ('use_c10_dispatcher', bool),
    ('matches_jit_signature', bool),
    ('schema_string', str),
    ('method_prefix_derived', str),
    ('arguments', List[AtFormal]),
    ('method_of', List[str]),
    ('mode', str),
    ('python_module', str),
    ('buffers', Optional[List[str]]),
    ('returns', List[ReturnType]),
    ('inplace', bool),
    ('is_factory_method', bool),
    ('abstract', bool),
    ('requires_tensor', bool),
    ('device_guard', bool),
    ('with_gil', bool),
    ('deprecated', bool),
])

FunctionCode = NamedTuple('FunctionCode', [
    ('definition', str),
    ('declaration', str),
])


def device_guard(option, dispatch_options, dispatch_tensor):
    # For factory methods the `DeviceGuard` is already in the template.
    if option.get('device_guard', True):
        if dispatch_options:
            return 'const DeviceGuard device_guard({}.device());'.format(dispatch_options['name'])
        if dispatch_tensor:
            return 'const OptionalDeviceGuard device_guard(device_of({}));'.format(dispatch_tensor)
    return '// DeviceGuard omitted'


def named_guard(option, tensors, tensorlists):
    if not option.get('named_guard', True) or (len(tensors) + len(tensorlists) == 0):
        return ''
    # Override: named_guard = True for _th_ functions. This is because:
    # There is always some at:: function that calls the _th_ function.
    if option['name'].startswith('_th_'):
        return ''
    named_conditions = []
    for tensor in tensors:
        named_conditions.append('{}.has_names()'.format(tensor))
    for tensorlist in tensorlists:
        named_conditions.append('at::has_names({})'.format(tensorlist))
    return ("""\
if ({named_conditions}) {{
    AT_ERROR("{op}: no named inference rule implemented.");
}}""".format(named_conditions=' || '.join(named_conditions), op=option['name']))


def dispatch_scalar_type(option, dispatch_options, dispatch_tensor):
    if dispatch_options:
        return 'auto dispatch_scalar_type = typeMetaToScalarType({}.dtype());'.format(dispatch_options['name'])
    if dispatch_tensor:
        return 'auto dispatch_scalar_type = infer_scalar_type({});'.format(dispatch_tensor)
    return '// dispatch_scalar_type omitted'


def is_real_argument_to_wrapper(argument):
    # type: (THFormal) -> bool
    return not argument.get('output', False) and\
        argument['type'] != 'CONSTANT' and\
        argument['type'] != 'argument'


def is_mutable_formal_argument(argument, option):
    # type: (THFormal, FunctionOption) -> bool
    return argument.get('output') or option['inplace'] and argument['name'] == 'self'


def check_methods_do_not_start_with_underscore(name, is_method):
    if name in {'_values', '_indices', '_nnz', '_dimI', '_dimV', '_coalesced_'}:
        return
    if is_method and name.startswith('_') and not name.startswith('__') and not name.startswith('_th_'):
        message = "Function '{}' starts with a single underscore and is ".format(name)
        message += "configured to have a method on Tensor. Functions that start with "
        message += " a single underscore should only be functions in the at:: "
        message += "namespace and not methods on Tensor!"
        raise RuntimeError(message)


def to_return_type(arg, option):
    # type: (THFormal, FunctionOption) -> ReturnType
    t = arg['type']
    rt = TYPE_RETURN.get(t, t)
    if rt == 'Tensor' and not arg.get('allocate'):
        rt = rt + ' &'
        if not is_mutable_formal_argument(arg, option):
            rt = 'const ' + rt
    return {
        'name': arg['name'],
        'type': rt,
        'dynamic_type': DYNAMIC_TYPE.get(arg['type'], arg['type']),
    }


def create_generic(top_env, declarations):
    # type: (TopEnvironment, List[FunctionOption]) -> List[OutputDeclaration]
    # translates defaults from cwrap types to C++ values
    def translate_default(argument, type_str, default):
        # type: (THFormal, str, Any) -> Any
        if default is None:
            # cause the default constructor for the object to run
            return '{}'
        if 'if_true' in argument:
            return argument['default'] == argument['if_true']
        for pattern, replacement in HEADER_CONSTANT_REPLACEMENTS:
            default = re.sub(pattern, replacement, str(default))
        if type_str in {'Scalar', 'int64_t', 'double'}:
            try:
                return int(default)
            except Exception:
                try:
                    return float(default)
                except Exception:
                    return default
        elif type_str == 'bool':
            assert default.lower() in ['true', 'false']
            return default.lower() == 'true'
        else:
            return default

    # change from THTensor* to Tensor & so we get how it will appear
    # in the aten argument list...
    def translate_formal(argument, option):
        # type: (THFormal, FunctionOption) -> AtFormal
        type_str = TYPE_FORMAL_GENERIC.get(argument['type'], argument['type'])
        if type_str == 'Tensor &' and not is_mutable_formal_argument(argument, option):
            type_str = 'const ' + type_str
        translated = {
            'name': argument['name'],
            'type': type_str,
            'dynamic_type': DYNAMIC_TYPE.get(argument['type'], argument['type']),
        }  # type: AtFormal
        if 'kwarg_only' in argument:
            translated['kwarg_only'] = argument['kwarg_only']
        if 'default' in argument:
            default = translate_default(argument, type_str, argument['default'])
            translated['default'] = default
        if argument.get('output'):
            translated['output'] = True
        if argument.get('size'):
            translated['size'] = argument['size']
        if argument.get('is_nullable') is not None:
            translated['is_nullable'] = argument['is_nullable']
        return translated

    def get_formals(option, include_constants=False):
        # type: (FunctionOption, bool) -> List[AtFormal]
        seen = set()  # type: Set[str]
        pos_args = []  # type: List[THFormal]
        kwd_args = []  # type: List[THFormal]

        def insert(argument):
            # type: (THFormal) -> None
            if argument['name'] not in seen:
                seen.add(argument['name'])
                if argument.get('kwarg_only', False):
                    kwd_args.append(argument)
                else:
                    pos_args.append(argument)

        def has_output_mask(argument):
            # type: (THFormal) -> bool
            return argument.get('allocate', False) and argument.get('mask', False)

        for argument in option['arguments']:
            if argument.get('output') and not argument.get('allocate', False):
                insert(argument)
        for argument in option['arguments']:
            if include_constants and argument['type'] == 'CONSTANT':
                insert(argument)
            elif is_real_argument_to_wrapper(argument):
                insert(argument)
        if any(has_output_mask(arg) for arg in option['arguments']):
            mask_size = sum(has_output_mask(arg) for arg in option['arguments'])
            insert({
                'name': 'output_mask',
                # NB: Lack of space in comma works around parsing
                # problem in gen_variable_type.py
                'type': 'std::array<bool,{}>'.format(mask_size),
                'default': '{{' + ', '.join(['true'] * mask_size) + '}}',
            })

        result = pos_args + kwd_args
        return [translate_formal(argument, option) for argument in result]

    def get_return_types(option):
        # type: (FunctionOption) -> List[ReturnType]
        ret = option['return']
        if ret['kind'] == 'arguments':
            argument_indices = ret['arguments']
            if len(argument_indices) == 1:
                the_arg = option['arguments'][argument_indices[0]]
                return [to_return_type(the_arg, option)]
            else:
                return [to_return_type(option['arguments'][idx], option)
                        for idx in argument_indices]
        elif ret['kind'] == 'type':
            return [{
                'type': TYPE_RETURN.get(ret['type'], ret['type']),
                'dynamic_type': DYNAMIC_TYPE.get(ret['type'], ret['type']),
            }]
        else:
            raise Exception("format_return_type")

    def format_return_type(return_types):
        # type: (List[ReturnType]) -> str
        if len(return_types) == 1:
            return return_types[0]['type']
        return "std::tuple<{}>".format(','.join(r['type'] for r in return_types))

    def is_any_tensor_type(formal):
        return (formal['dynamic_type'] == 'Tensor' or formal['dynamic_type'] == 'ByteTensor'
                or formal['dynamic_type'] == 'IndexTensor' or formal['dynamic_type'] == 'BoolTensor')

    def find_tensors(formals):
        # type: (List[AtFormal]) -> List[str]
        return [formal['name'] for formal in formals if is_any_tensor_type(formal)]

    def find_tensorlists(formals):
        # type: (List[AtFormal]) -> List[str]
        return [formal['name'] for formal in formals if formal['dynamic_type'] == 'TensorList']

    def find_dispatch_tensor(formals):
        # type: (List[AtFormal]) -> Optional[str]
        # Determine legacy TH-style single dispatch tensor.
        #
        # Also used to determine what tensor should be used to provide a default
        # DeviceGuard.  Unlike dispatch, we don't guard on ALL tensor arguments
        # (because this is not actually a thing you can do.)  Guarding on the
        # first argument is best effort to help people avoid doing this
        # themselves.

        for formal in formals:
            if formal['name'] == 'self' and is_any_tensor_type(formal) and not formal.get('is_nullable', False):
                return formal['name']
        # otherwise dispatch to the first Tensor or TensorList
        for formal in formals:
            if 'TensorList' == formal['dynamic_type'] or is_any_tensor_type(formal) and \
               not formal.get('is_nullable', False):
                return formal['name']

        return None

    def find_multidispatch_tensors(formals):
        # type: (List[AtFormal]) -> List[str]
        # Compute the list of all tensor arguments which should be considered
        # for multiple dispatch.  Note that this doesn't completely replace
        # find_dispatch_tensor because we use the "dispatch tensor" to determine
        # device guards.  TensorOptions is included as part of this calculation.
        #
        # The interaction of multiple dispatch with TensorOptions
        # is quite interesting.  In particular, suppose I have:
        #
        #   cuda_tensor.new_like(1, device='cpu')
        #
        # Multiple dispatch will attempt a dispatch to CUDA, even though
        # the end tensor that should be produced here is a CPU one.  The
        # upshot is that if you have an operator with mixed TensorOptions
        # and Tensor arguments, you MUST only ever register it generically.
        r = []
        for formal in formals:
            if formal['dynamic_type'] in ['TensorOptions', 'TensorList'] or is_any_tensor_type(formal):
                r.append(formal['name'])
        return r

    def format_formal(f):
        # type: (AtFormal) -> str
        return '{} {}'.format(f['type'], f['name'])

    def formal_with_default(f):
        # type: (AtFormal) -> str
        s = format_formal(f)
        v = f.get('default')
        if v is None:
            return s
        if isinstance(v, bool):
            v = str(v).lower()
        return '{}={}'.format(s, v)

    def get_broadcast_argument(option):
        # type: (FunctionOption) -> Optional[THFormal]
        for argument in option['arguments']:
            if argument.get('broadcast'):
                return argument
        return None

    def get_broadcast_actuals(broadcast_arg, broadcast_inplace, broadcast_dims):
        # type: (THFormal, bool, bool) -> List[str]
        # Note: broadcast_dims can change type...
        # return the actuals that will be passed to the broadcast function.
        # 1) in the common case, this is the broadcasted argument (e.g. "self") followed by the tensors
        #    that it is broadcasted against (comma-separated) (e.g. "self, tensor1, tensor2").
        # 2) in the broadcast_dims case, this is the broadcasted argument (e.g. "self") followed by the sizes
        #    it is broadcasted to (as an initializer list), so e.g. the specification
        #    "mat1.dim0,mat2.dim1" gets transformed to "self, {mat1.size(0),mat2.size(1)}"
        if not broadcast_dims:
            broadcast_actuals = [broadcast_arg['name']] + broadcast_arg['broadcast'].split()[0].split(",")
        else:
            broadcast_dims_spec = broadcast_arg['broadcast'].split()[1].split(':')[1].split(',')
            # generate size call for each dimension
            broadcast_dims = ([x.split('.')[0] + '.size(' + x.split('.')[1].replace('dim', '') + ')'  # type: ignore
                              for x in broadcast_dims_spec])
            broadcast_dims_init_list = '{' + ','.join(broadcast_dims) + '}'  # type: ignore
            broadcast_actuals = [broadcast_arg['name'], broadcast_dims_init_list]

        return broadcast_actuals

<<<<<<< HEAD
    def emit_nn_body(option):
        # type: (FunctionOption) -> Union[str, List[str]]
        # Concrete definition on Type.cpp for NN functions. Delegates to the
        # xxx_forward variant variant after creating any necessary buffers.
        actuals = option['actuals']
        base_name = option['name'][:-1] if option['inplace'] else option['name']
        fwd_name = option['api_name'].replace(base_name, base_name + '_forward')

        if len(option['buffers']) == 0:
            return 'return {}({});'.format(fwd_name, ', '.join(actuals))

        body = []  # type: List[str]
        if option['api_name'].endswith('_out'):
            # _out variants must create buffers and insert them in the
            # arguments list between output and input arguments
            for buffer in option['buffers']:
                body.append('Tensor {} = at::empty({{0}}, this->options());'.format(buffer['name']))
            actuals = [arg['name'] for arg in option['arguments'] if arg.get('output')]
            actuals += [buffer['name'] for buffer in option['buffers']]
            actuals += [arg['name'] for arg in option['arguments'] if not arg.get('output')]

        body.append('return std::get<0>({}({}));'.format(fwd_name, ', '.join(actuals)))
        return body

    def process_legacy_th_option(option):
=======
    def process_option(option):
>>>>>>> 5def138e
        # type: (FunctionOption) -> None
        # Mutably populate option with derived values computed from values
        # passed in to option.
        option['inplace'] = re.search(
            '(^__i|[^_]_$)', option['api_name']) is not None

        # print(yaml.dump(option))
        formals = get_formals(option)
        option['formals_list'] = formals
        option['formals'] = [format_formal(f) for f in formals]
        option['formals_with_defaults'] = [formal_with_default(f) for f in formals]
        option['returns'] = get_return_types(option)
        option['return_type'] = format_return_type(option['returns'])
        option['return_call'] = 'return ' if option['return_type'] != 'void' else ''
        option['actuals'] = [f['name'] for f in formals]

        option['method_formals'] = [format_formal(f) for f in formals
                                    if f['name'] != 'self']
        option['method_formals_with_defaults'] = (
            [formal_with_default(f) for f in formals if f['name'] != 'self'])
        # *this is 'const Tensor&' since all Tensor methods are const and must
        # be const_casted to be accepted as native function's non-const argument
        option['method_actuals'] = [
            f['name'] if f['name'] != 'self' else 'const_cast<Tensor&>(*this)' for f in formals]

        # There are no cases where these differ, but they do in native_functions
        option['type_method_formals'] = option['formals']
        option['type_method_actuals'] = option['actuals']

        assert 'method' not in option['variants'], 'TH functions cannot be methods'
        is_function = 'function' in option['variants']
        # NB: TH functions don't support multiple dispatch
        dispatch_tensor = find_dispatch_tensor(formals)
        is_namespace_function = is_function and dispatch_tensor is not None

        broadcast_arg = get_broadcast_argument(option)
        # "s_" for "same size".
        option['method_prefix_derived'] = '' if broadcast_arg is None else 's_'
        if option['mode'] == 'TH':
            option['device_guard'] = False
        option['device_guard_declaration'] = device_guard(option, False, dispatch_tensor)
        option['named_guard_declaration'] = named_guard(option, find_tensors(formals),
                                                        find_tensorlists(formals))
        option['dispatch_scalar_type_declaration'] = dispatch_scalar_type(option, False, dispatch_tensor)

        assert option['extended_method'], 'Expected legacy operator to be an extended method'

        if broadcast_arg is not None:
            broadcast_inplace = 'inplace' in broadcast_arg['broadcast']
            broadcast_dims = 'dims:' in broadcast_arg['broadcast']
            option['broadcast_actuals'] = get_broadcast_actuals(broadcast_arg, broadcast_inplace, broadcast_dims)
            if not broadcast_dims:
                option['broadcast_returns'] = (["b_" + x for x in option['broadcast_actuals']
                                               if x != broadcast_arg['name'] or not broadcast_inplace])
            else:
                option['broadcast_returns'] = ["b_" + broadcast_arg['name']]

            option['broadcast_function'] = 'expand_' + ('inplace' if broadcast_inplace
                                                        else 'size' if broadcast_dims else 'outplace')
            option['broadcast_modified_actuals'] = ['b_' + y if 'b_' + y in option['broadcast_returns'] else y
                                                    for y in option['actuals']]

    def native_get_formals(option, include_constants=False):
        # type: (FunctionOption, bool) -> List[AtFormal]
        seen = set()  # type: Set[str]
        pos_args = []
        kwd_args = []

        def insert(argument):
            # type: (AtFormal) -> None
            if argument['name'] not in seen:
                seen.add(argument['name'])
                if argument.get('kwarg_only', False):
                    kwd_args.append(argument)
                else:
                    pos_args.append(argument)

        for argument in option['arguments']:
            insert(argument)

        # not clear we need dynamic_type translation as we can specify the correct type
        # directly in native functions
        def add_dynamic_type(argument, option):
            # type: (AtFormal, FunctionOption) -> AtFormal
            argument['dynamic_type'] = NATIVE_DYNAMIC_TYPE.get(argument['type'], argument['type'])
            return argument

        result = pos_args + kwd_args
        result = [add_dynamic_type(argument, option) for argument in result]

        # ensure we get reference-type formals when appropriate
        def native_translate_formals(argument, option):
            # type: (AtFormal, FunctionOption) -> AtFormal
            def translate_map(const):
                # type: (bool) -> Dict[str, str]
                return {
                    'Tensor': 'const Tensor &' if const else 'Tensor &',
                    'Type': 'const Type &' if const else 'Type &',
                    'TensorOptions': 'const TensorOptions &' if const else 'TensorOptions &',
                    'TensorList': 'TensorList',
                }

            if argument.get('is_nullable') and argument['type'] not in translate_map(False).keys():
                argument['type'] = "c10::optional<{}>".format(argument['type'])

            if (option['inplace'] and argument['name'] == 'self') or argument.get('output', False):
                argument['type'] = translate_map(False).get(argument['type'], argument['type'])
            else:
                argument['type'] = translate_map(True).get(argument['type'], argument['type'])

            return argument

        result = [native_translate_formals(argument, option) for argument in result]
        return result

    # this can return multiple return types in a list, e.g. ['Tensor', 'Tensor']
    def native_get_return_types(option):
        # type: (FunctionOption) -> List[ReturnType]
        ret = option['return']

        return_types = []  # List[ReturnType]
        for t_raw in ret:
            # See Note [field_name versus name]
            field_name = None
            if isinstance(t_raw, string_type):
                t = t_raw
                name = None
            elif t_raw is None:
                t = 'void'
                name = None
            else:
                t = t_raw['type']
                name = t_raw['name']
                if 'field_name' in t_raw:
                    field_name = t_raw['field_name']

            # can't actually return a TensorList (since it's a reference object)
            actual_return_type = {'TensorList': 'std::vector<Tensor>'}.get(t, t)

            if actual_return_type == 'Tensor' and (option['inplace'] or option['api_name'].endswith('_out')):
                # follow normal ATen convention of returning Tensor & for inplace functions.
                actual_return_type = 'Tensor &'

            rtype = {
                'type': actual_return_type,
                'dynamic_type': NATIVE_DYNAMIC_TYPE.get(t, t),
            }  # type: ReturnType
            if name is not None:
                rtype['name'] = name
            if field_name is not None:
                rtype['field_name'] = field_name
            return_types.append(rtype)

        return return_types

    def process_native(option):
        # type: (FunctionOption) -> Optional[OutputDeclaration]
        assert option['python_module'] == '' or option['python_module'] == 'nn', \
            "Found python_module of {} for decl {}, but only \'\' string or \'nn\' are supported".format(
                option['python_module'], option['name'])

        formals = native_get_formals(option)
        option['formals_list'] = formals
        option['formals'] = [format_formal(f) for f in formals]
        option['formals_with_defaults'] = [formal_with_default(f) for f in formals]
        option['returns'] = native_get_return_types(option)
        option['return_type'] = format_return_type(option['returns'])
        option['return_call'] = 'return ' if option['return_type'] != 'void' else ''
        option['actuals'] = [f['name'] for f in formals]

        option['formals_types'] = [f['type'] for f in option['formals_list']]
        option['native_actuals'] = [f['name'] for f in option['formals_list']]
        if len(option['native_actuals']) == 0:
            option['native_actuals_with_comma_prefix'] = ''
        else:
            option['native_actuals_with_comma_prefix'] = ', ' + ', '.join(option['native_actuals'])

        option['formals_types_with_return'] = [option['return_type']]
        if len(option['formals_types']) > 0:
            option['formals_types_with_return'].extend(option['formals_types'])

        option['method_formals'] = [format_formal(f) for f in formals
                                    if f['name'] != 'self']
        option['method_formals_with_defaults'] = (
            [formal_with_default(f) for f in formals if f['name'] != 'self'])
        # *this is 'const Tensor&' since all Tensor methods are const and must
        # be const_casted to be accepted as native function's non-const argument
        option['method_actuals'] = [
            f['name'] if f['name'] != 'self' else 'const_cast<Tensor&>(*this)' for f in formals]

        def find_formal(formal_name, formals):
            for formal in formals:
                if formal_name == formal['dynamic_type']:
                    return formal
            return None

        def has_named_tensor_formals(formals):
            return any(['Dimname' in formal['dynamic_type'] for formal in formals])

        def gen_tensor_method(option, multidispatch_tensors):
            # type: (Any, List[str]) -> FunctionCode
            def swizzle_self(t):  # blegh
                if t == 'self':
                    return '*this'
                else:
                    return t
            option['inferred_type_set'] = 'at::detail::multi_dispatch_tensor_type_set({})'.format(
                ', '.join(swizzle_self(t) for t in multidispatch_tensors)
            )

            if isinstance(type_method_dispatch, dict):
                static_dispatch_function_switches = []
                # NB: As this code is currently written, there will NEVER be
                # a backend generated for variable dispatch.  There is nothing
                # stopping us from actually implementing this, however, if you
                # really wanted variable on mobile, there's nothing stopping
                # you from implementing this (however, you would have an
                # annoying phase problem, since code generation for variable
                # happens in tools/ which happens later than here.)
                #
                # If you pass in a variable to the dispatch, and variable is
                # enabled, this switch will fail.  This is intentional: you
                # probably need to disable variable globally in the mobile
                # calling code.
                for backend in static_dispatch_backends:
                    if backend in type_method_dispatch:
                        static_dispatch_function_switches.append(STATIC_DISPATCH_FUNCTION_SWITCH_STATEMENT.substitute(
                            option,
                            backend=backend,
                            backend_function=type_method_dispatch[backend],
                            native_arguments=option['method_actuals']))
                static_dispatch_method_body = STATIC_DISPATCH_FUNCTION_SWITCH_BODY.substitute(
                    option,
                    type_set='type_set()',
                    static_dispatch_function_switches=static_dispatch_function_switches)
            else:
                static_dispatch_method_body = STATIC_DISPATCH_FUNCTION_DEFAULT_BODY.substitute(
                    option, native_arguments=option['method_actuals'])

            method_definition = (C10_TENSOR_METHOD_DEFINITION if option['use_c10_dispatcher'] else TENSOR_METHOD_DEFINITION)
            return FunctionCode(
                declaration=TENSOR_METHOD_DECLARATION.substitute(
                    option, static_dispatch_method_body=static_dispatch_method_body),
                definition=method_definition.substitute(
                    option, static_dispatch_method_body=static_dispatch_method_body))

        def gen_namespace_function(option, multidispatch_tensors):
            # type: (Any, List[str]) -> FunctionCode
            option['inferred_type_set'] = (
                'at::detail::multi_dispatch_tensor_type_set({})'.format(', '.join(multidispatch_tensors)))
            declaration = DEPRECATED_FUNCTION_DECLARATION if option['deprecated'] else FUNCTION_DECLARATION
            fn_declaration = declaration.substitute(option)

            if isinstance(type_method_dispatch, dict):
                static_dispatch_function_switches = []
                for backend in static_dispatch_backends:
                    if backend in type_method_dispatch:
                        static_dispatch_function_switches.append(STATIC_DISPATCH_FUNCTION_SWITCH_STATEMENT.substitute(
                            option,
                            backend=backend,
                            backend_function=type_method_dispatch[backend],
                            native_arguments=option['native_actuals']))
                static_dispatch_function_body = STATIC_DISPATCH_FUNCTION_SWITCH_BODY.substitute(
                    option,
                    type_set=option['inferred_type_set'],
                    static_dispatch_function_switches=static_dispatch_function_switches)
            else:
                static_dispatch_function_body = STATIC_DISPATCH_FUNCTION_DEFAULT_BODY.substitute(
                    option, native_arguments=option['native_actuals'])

            if is_factory_method:
                fn_definition = FACTORY_DEFINITION.substitute(
                    option, static_dispatch_function_body=static_dispatch_function_body)
            else:
                if not option['use_c10_dispatcher']:
                    fn_definition = FUNCTION_DEFINITION.substitute(
                        option, static_dispatch_function_body=static_dispatch_function_body)
                else:
                    fn_definition = C10_FUNCTION_DEFINITION.substitute(
                        option, static_dispatch_function_body=static_dispatch_function_body)
            return FunctionCode(definition=fn_definition, declaration=fn_declaration)

        # Emit #ifdef BUILD_NAMEDTENSOR macros for any code generated here
        # that is sent to top_env. This is because some of this code (Type.h,
        # TensorBody.h, TensorMethods.h) is checked into the repo and must be
        # the same regardless of BUILD_NAMEDTENSOR status.
        is_named_tensor_only = (has_named_tensor_formals(formals) or
                                option['api_name'] == 'align_tensors' or
                                option['api_name'] == 'align_as')

        def check_namedtensor_enabled(code):
            if is_named_tensor_only:
                return NAMEDTENSOR_CHECK.substitute(code=code)
            return code

        def add_namedtensor_enabled_macro(code):
            # type: (FunctionCode) -> FunctionCode
            return FunctionCode(
                definition=NAMEDTENSOR_CHECK.substitute(code=code.definition),
                declaration=NAMEDTENSOR_CHECK.substitute(code=code.declaration))

        assert find_formal('Type', formals) is None, \
            "Found Type argument in {}({}). Use TensorOptions instead.".format(
                option['name'], ", ".join(option['method_formals_with_defaults']))

        type_method_dispatch = option['type_method_definition_dispatch']

        multidispatch_tensors = find_multidispatch_tensors(formals)

        option['type_method_formals'] = [format_formal(f) for f in formals]
        option['type_method_actuals'] = [f['name'] for f in formals]
        option['native_actuals'] = [f['name'] for f in formals]
        if len(option['native_actuals']) == 0:
            option['native_actuals_with_comma_prefix'] = ''
        else:
            option['native_actuals_with_comma_prefix'] = ', ' + ', '.join(option['native_actuals'])

        is_method = 'method' in option['variants']
        is_namespace_function = 'function' in option['variants']
        # For method-only entries, the first argument should be self
        if is_method and not is_namespace_function:
            assert formals[0]['name'] == 'self'
        is_factory_method = find_formal('TensorOptions', formals) and 'method' not in option['variants']

        check_methods_do_not_start_with_underscore(option['name'], is_method)

        option['method_prefix_derived'] = ''
        # NB: Device guard and scalar type generated code is still based on the
        # first argument.  Scalar type test will be removed once TH is removed.
        # If you need more complex device guard behavior, you should disable
        # device guard and then manually add the guards you need.
        dispatch_options = find_formal('TensorOptions', formals)
        guard_tensor = None if dispatch_options else find_dispatch_tensor(formals)
        option['device_guard_declaration'] = device_guard(option, dispatch_options, guard_tensor)
        option['named_guard_declaration'] = named_guard(option, find_tensors(formals),
                                                        find_tensorlists(formals))
        option['dispatch_scalar_type_declaration'] = dispatch_scalar_type(option, dispatch_options, guard_tensor)

        broadcast_arg = get_broadcast_argument(option)
        if broadcast_arg is not None:
            raise Exception("broadcasting is not yet supported for native functions, "
                            "but specified for function {}", option['name'])

        if BUILD_NAMEDTENSOR or not is_named_tensor_only:
            top_env['registration_declarations'].append(
                REGISTRATION_DECLARATION.substitute(option))
        if option['use_c10_dispatcher']:
            top_env['c10_ops_already_moved_from_aten_to_c10'].append(
                check_namedtensor_enabled(OPERATOR_NAME.substitute(option))
            )
        else:
            top_env['c10_ops_not_moved_from_aten_to_c10_yet'].append(
                check_namedtensor_enabled(OPERATOR_NAME.substitute(option))
            )
        option['native_type_method_dispatch'] = type_method_dispatch

        # Note [Abstract ATen methods]
        # ~~~~~~~~~~~~~~~~~~~~~~~~~~~~
        # An abstract ATen method is one whose dispatch differs between
        # types.  These are implemented in derived types (with a
        # standard (throwing) definition in Type).  A concrete ATen
        # method is one which has the same dispatch for all types;
        # we just implement it in the base Type.  This is exposed
        # in Declarations.yaml via a field named 'abstract'.
        abstract = False
        if isinstance(type_method_dispatch, dict):
            abstract = True
        else:
            top_env['type_method_declarations'].append(
                check_namedtensor_enabled(NATIVE_DISPATCH_DECLARATION.substitute(option)))
            top_env['type_method_definitions'].append(
                check_namedtensor_enabled(NATIVE_DISPATCH_DEFINITION_DEFAULT.substitute(option)))
            top_env['function_registrations'].append(
                check_namedtensor_enabled(DEFAULT_FUNCTION_REGISTRATION.substitute(option)))

        # generate the at::native function declarations (i.e. what the user will implement)
        if isinstance(type_method_dispatch, dict):
            generated_native_functions = []  # type: List[str]
            for key in sorted(type_method_dispatch.keys()):
                value = type_method_dispatch[key]
                # skip functions in different namespace, e.g. legacy::cpu
                if "::" in value:
                    continue
                if value not in generated_native_functions:
                    option['native_type_method_dispatch'] = value
                    top_env['native_function_declarations'].append(
                        check_namedtensor_enabled(NATIVE_DECLARATION.substitute(option)))
                    generated_native_functions.append(value)
        else:
            top_env['native_function_declarations'].append(
                check_namedtensor_enabled(NATIVE_DECLARATION.substitute(option)))

        method_of = ['Type']
        if is_method:
            code = gen_tensor_method(option, multidispatch_tensors)
            if is_named_tensor_only:
                code = add_namedtensor_enabled_macro(code)
            top_env['tensor_method_declarations'].append(code.declaration)
            top_env['tensor_method_definitions'].append(code.definition)
            method_of.append('Tensor')

        if is_namespace_function:
            code = gen_namespace_function(option, multidispatch_tensors)
            if is_named_tensor_only:
                code = add_namedtensor_enabled_macro(code)
            top_env['function_definitions'].append(code.definition)
            top_env['function_declarations'].append(code.declaration)
            method_of.append('namespace')

        if not BUILD_NAMEDTENSOR and is_named_tensor_only:
            return None
        return OutputDeclaration(
            name=option['api_name'],
            operator_name=option['operator_name'],
            overload_name=option['overload_name'],
            use_c10_dispatcher=option['use_c10_dispatcher'],
            matches_jit_signature=option["matches_jit_signature"],
            schema_string=option["schema_string"],
            method_prefix_derived=option['method_prefix_derived'],
            arguments=formals,
            method_of=method_of,
            mode=option['mode'],
            python_module=option['python_module'],
            buffers=None,
            returns=option['returns'],
            inplace=option['inplace'],
            is_factory_method=is_factory_method,
            # See Note [Abstract ATen methods]
            abstract=abstract,
            requires_tensor=option.get('requires_tensor', False),
            device_guard=option.get('device_guard', True),
            with_gil=option.get('with_gil', False),
            deprecated=option['deprecated'],
        )

    output_declarations = []  # type: List[OutputDeclaration]
    for declaration in declarations:
        output_options = []  # type: List[OutputDeclaration]
        for option in declaration['options']:
            option["matches_jit_signature"] = declaration["matches_jit_signature"]
            option["schema_string"] = declaration["schema_string"]
            try:
                if option['mode'] != 'native':
                    # Mutably populate option with values
                    process_legacy_th_option(option)
                else:
                    output_option = process_native(option)
                    if output_option:
                        output_options.append(output_option)
            except NYIError:
                option['skip'] = True
        output_declarations.extend(output_options)

    return output_declarations


def create_derived(backend_type_env, declarations):
    # type: (Environment, List[FunctionOption]) -> Tuple[List[str], List[str], List[str], List[str], List[str]]
    type_object_declarations = []  # type: List[str]
    type_object_definitions = []  # type: List[str]
    function_registrations = []  # type: List[str]
    legacy_th_declarations = []  # type: List[str]
    legacy_th_definitions = []  # type: List[str]
    is_cuda = 'CUDA' in backend_type_env['Backend']

    def requires_checked_cast(argument):
        # type: (THFormal) -> bool
        if argument['type'] == 'IntArrayRef':
            return 'size' in argument
        return argument['type'] in CHECKED_CAST

    def nullable_argument(argument):
        # type: (THFormal) -> bool
        return argument.get('is_nullable', False)

    def bool_option_is_string(argument):
        # type: (THFormal) -> bool
        return 'if_true' in argument and isinstance(argument['if_true'], string_type)

    def get_argument(env, argument, option):
        # type: (Environment, THFormal, FunctionOption) -> str
        if requires_checked_cast(argument):
            checked_use = CHECKED_USE.get(
                argument['type'], '{}_').format(argument['name'])
            if nullable_argument(argument):
                checked_use = CHECKED_USE_NULLABLE.substitute(
                    env={}, arg_name=argument['name'], usage=checked_use)
            return checked_use
        elif argument['type'] == 'bool' and 'if_true' in argument:
            if bool_option_is_string(argument):
                tpl = '({}) ? "{}" : "{}"'
            else:
                tpl = '({}) ? {} : {}'
            return tpl.format(argument['name'],
                              argument['if_true'], argument['if_false'])
        elif argument['type'] == 'CONSTANT':
            # this is a bool that is actually a string...
            if bool_option_is_string(argument):
                return '"{}"'.format(argument['name'])
            v = str(argument.get('default', argument['name']))
            for pattern, replacement in CONSTANT_REPLACEMENTS:
                v = re.sub(pattern, replacement, v)
            return CodeTemplate(v).substitute(env)
        # e.g. argument 0, i.e. repeat the 0th argument in this position...
        elif argument['type'] == 'argument':
            index = int(argument['name'])
            return get_argument(env, option['arguments'][index], option)
        else:
            return argument['name']

    def drop_argument(argument, option):
        # type: (THFormal, FunctionOption) -> bool
        # Devices are handled in the body of the function.
        if argument['name'] == 'device':
            return True
        return False

    def get_arguments(env, arguments, option):
        # type: (Environment, List[THFormal], FunctionOption) -> List[str]
        return [get_argument(env, argument, option)
                for argument in arguments if not drop_argument(argument, option)]

    def is_actual_return_long(env, ret):
        # type: (Environment, ReturnDecl) -> bool
        if ret['type'] == 'long':
            return True
        if ret['type'] == 'real':
            return env['ScalarName'] == 'Long'
        if ret['type'] == 'accreal':
            return env['AccScalarName'] == 'Long'
        return False

    def handle_zero_dim(env, option):
        # type: (Environment, FunctionOption) -> List[str]
        zero_dim_dispatch = option.get('zero_dim_dispatch_when_scalar', '')
        if not zero_dim_dispatch:
            return []
        broadcasts_arg = zero_dim_dispatch in option.get('broadcast_actuals', '')
        zero_dim_only = option.get('zero_dim_tensor_only', False)
        # this combination doesn't seem to make sense
        assert not (broadcasts_arg and zero_dim_only)
        # if the argument broadcasts, then this would only affect cases where all broadcasted
        # tensors were zero-dim, which is inconsistent with the scalar handling.
        if broadcasts_arg:
            return []
        zero_dim_actuals = [arg['name']
                            if arg['name'] != zero_dim_dispatch else "{}.item()".format(arg['name'])
                            for arg in option['formals_list']]
        return [ZERO_DIM_CHECK.substitute(env, check_name=zero_dim_dispatch, zero_dim_actuals=zero_dim_actuals)]

    def handle_only_zero_dim(env, option):
        # type: (Environment, FunctionOption) -> Optional[List[str]]
        if option.get('zero_dim_tensor_only', False):
            check_name = option['zero_dim_dispatch_when_scalar']
            return [ZERO_DIM_ONLY.substitute(env, check_name=check_name)]
        else:
            return None

    def allocate_arg(env, arg, output_count):
        # type: (Environment, THFormal, int) -> List[str]
        name = arg['name']
        allocation = CodeTemplate(ALLOC_NOARGS_WRAP[arg['type']]).substitute(env)
        tensor_arg = '{}_'.format(name)
        if arg.get('mask', False):
            allocation = 'output_mask[{}] ? {} : nullptr'.format(output_count, allocation)
            tensor_arg = ('{}_ == nullptr ? (TensorImpl*)UndefinedTensorImpl::singleton() : (TensorImpl*){}_'
                          .format(name, name))
        intrusive_ptr_type = 'c10::intrusive_ptr<TensorImpl, UndefinedTensorImpl>'
        return [
            'auto {}_ = {};'.format(name, allocation),
            'auto {} = Tensor({}::reclaim({}));'.format(name, intrusive_ptr_type, tensor_arg),
        ]

    def resize_arg(arg):
        # type: (THFormal) -> str
        resize = arg['resize']
        if isinstance(resize, str):
            return "{}.resize_({}.sizes());".format(arg['name'], resize)
        else:
            resize_scalar = arg.get('resize_scalar', False)
            if resize_scalar:
                dims = ['{}.dim() == 0 ? 1 : {}.size({})'.format(name, name, dim) for name, dim in resize]
            else:
                dims = ['{}.size({})'.format(name, dim) for name, dim in resize]
            return "{}.resize_({{ {} }});".format(arg['name'], ','.join(dims))

    def handle_call(env, option, cimpl):
        # type: (Environment, FunctionOption, FunctionOption) -> str
        is_nn = option['mode'] == 'NN'
        actuals = get_arguments(env, cimpl['arguments'], option)
        if is_cuda or is_nn:
            actuals = ['globalContext().getTHCState()'] + actuals

        cname = cimpl['cname']
        if option.get('sparse', False):
            if is_cuda:
                cname = 'THCS' + env['ScalarName'] + "Tensor_" + cname
            else:
                cname = env['THTensor'].replace('TH', 'THS') + '_' + cname
        elif is_nn:
            cname = 'THNN_{}'.format(env['THType']) + cname
        else:
            cname = env['THTensor'] + '_' + cname

        call = CALL_TEMPLATE.substitute(actuals=actuals, cname=cname)
        if cimpl.get('condition') is not None:
            call = 'if ({}) {}'.format(cimpl['condition'], call)
        return call

    def emit_body(env, option, scalar_type_cases):
        # type: (Environment, FunctionOption, List[str]) -> List[str]
        body = []  # type: List[str]
        body += handle_zero_dim(env, option)
        only_zero_dim_check = handle_only_zero_dim(env, option)
        if only_zero_dim_check is not None:
            #  code below only_zero_dim_check is unreachable so we do not need to generate the rest.
            body += only_zero_dim_check
            return body

        cases = []
        for scalar_name, c_type, accreal, _ in scalar_types:
            if scalar_name in scalar_type_cases:
                case_body = []
                # arguments are potentially duplicated because of one argument
                # referencing another
                seen_names = set()  # type: Set[str]
                seen_tensorlists = set()  # type: Set[str]
                count = 0
                output_count = 0

                case_env = {
                    'Backend': env['Backend'],
                    'DeviceType': env['DeviceType'],
                    'state': env['state'],
                    'ScalarType': c_type,
                    'ScalarName': scalar_name,
                    'AccScalarName': accreal,
                    'THType': scalar_name,
                    'THTensor': 'TH{}Tensor'.format(scalar_name)
                }  # type: Environment
                if case_env['Backend'] == 'CUDA':
                    sname = '' if scalar_name == "Float" else scalar_name
                    case_env['THType'] = 'Cuda{}'.format(sname)
                    case_env['THTensor'] = 'THCuda{}Tensor'.format(sname)

                # scalar_check is the heuristic conditions when a result may be a scalar_check
                # if there is a IntArrayRefSize argument, then its dimensions are used to determine scalar.
                # otherwise, it is true if all the input tensors are scalars,
                scalar_check_is_from_size = False
                scalar_check_is_from_option = False
                scalar_check = None
                scalar_check_opt = option.get('scalar_check')
                if scalar_check_opt is not None:
                    if isinstance(scalar_check_opt, bool):
                        scalar_check = str(scalar_check_opt).lower()
                    else:
                        scalar_check = scalar_check_opt
                    scalar_check_is_from_option = True

                for arg in option['arguments']:
                    if is_real_argument_to_wrapper(arg):
                        count += 1
                    if arg['type'] == 'IntArrayRefSize' and not scalar_check_is_from_option:
                        scalar_check_is_from_size = True
                        scalar_check = '{}.size() == 0'.format(arg['name'])
                    if arg['type'] == 'TensorList':
                        seen_tensorlists.add(arg['name'])

                    wrap_dim_target = arg.get('wrap_dim', None)
                    if wrap_dim_target is not None:
                        # for Tensors, "name_" is the TensorImpl, but for TensorLists, it is an
                        # std::vector of TH*s.  Since TH*s have different dimension rules, we used
                        # "name" instead, but keep "name_" for tensor to avoid an extra function call.
                        if wrap_dim_target not in seen_tensorlists:
                            wrap_dim_target = wrap_dim_target + "_"
                        case_body.append("{} = maybe_wrap_dim({}, {});".format(
                            arg['name'], arg['name'], wrap_dim_target))

                    # only generated checked casts the first time we see it
                    if arg['name'] not in seen_names and requires_checked_cast(arg):
                        seen_names.add(arg['name'])

                        # make a new allocation of TensorImpl, then wrap a Tensor around it.
                        if arg.get('allocate', False):
                            case_body += allocate_arg(case_env, arg, output_count)
                            output_count += 1
                        # extract the TensorImpl from an existing tensor (or Storage, etc.)
                        else:
                            # special case where we allow undefined Tensors, and thus
                            # the checked cast succeeds even if the Tensor is not
                            # defined
                            null_okay = 'true' if nullable_argument(arg) else 'false'

                            check_cast = CHECKED_CAST[arg['type']].substitute(
                                case_env, arg_name=arg['name'], arg_pos=count,
                                api_name=option['api_name'], null_okay=null_okay,
                                size=arg.get('size'))
                            case_body.append("auto {}_ = {};".format(
                                arg['name'], check_cast))
                        if drop_argument(arg, option):
                            case_body.append(
                                "(void) {}_; //silence unused warning".format(arg['name']))

                        initializers = []

                        # resize tensors for special ops that require it
                        if 'resize' in arg:
                            initializers.append(resize_arg(arg))

                        # also special handling where we zero some outputs.
                        if arg.get('zero', False) or (arg.get('cpu_zero', False) and not is_cuda):
                            initializers.append("{}.zero_();".format(arg['name']))

                        # only initialize non-null arguments
                        if nullable_argument(arg) and len(initializers) > 0:
                            case_body.append(CONDITIONAL_INITIALIZER.substitute({
                                'name': arg['name'],
                                'initializer': initializers
                            }))
                        else:
                            case_body += initializers

                        # for out-of-place: dim() == 0 for all input tensors is and'd to form
                        # the test for whether the output is also a scalar
                        # for in-place: dim() == 0 shouldn't change as a result of the operation
                        if (not arg.get('output') and 'Tensor' in arg['type'] and
                                'TensorList' not in arg['type'] and
                                'THS' not in arg['type'] and
                                not scalar_check_is_from_size and
                                not scalar_check_is_from_option and
                                not option['inplace']):
                            check = '{}->dim() == 0'.format(arg['name'] + '_')
                            if nullable_argument(arg):
                                check = '(!{} || {})'.format(arg['name'] + '_', check)
                            scalar_check = (check if scalar_check is None
                                            else scalar_check + ' && ' + check)

                # cimpls, if it exists, contains the underlying C function names and
                # arguments. Otherwise use option
                cimpls = option.get('cimpls', [option])
                calls = [handle_call(case_env, option, cimpl) for cimpl in cimpls]

                ret = option['return']

                if ret['kind'] == 'arguments':
                    if 'aten_custom_call' in option:
                        # all aten_custom_call bodies handle settings on their own.
                        scalar_check = None
                        case_body.append(CodeTemplate(
                            option['aten_custom_call']).substitute(case_env))
                    else:
                        case_body.extend([call + ';' for call in calls])
                    arguments_indices = ret['arguments']
                    arguments = [option['arguments'][argi]
                                 for argi in arguments_indices]
                    if scalar_check is not None:
                        if not isinstance(scalar_check, dict):
                            if len(arguments) > 1:
                                case_body.append("bool maybe_scalar = {};".format(scalar_check))
                                scalar_check = 'maybe_scalar'
                        for arg in arguments:
                            scalar_check_arg = (scalar_check if not isinstance(scalar_check, dict)
                                                else scalar_check.get(arg['name']))  # type: ignore
                            if scalar_check_arg is not None:
                                stmt = "{}_->maybe_zero_dim({});".format(arg['name'], scalar_check_arg)
                                if nullable_argument(arg):
                                    stmt = "if ({}_) {}".format(arg['name'], stmt)
                                case_body.append(stmt)
                    if len(arguments_indices) == 1:
                        arg = arguments[0]
                        case_body.append("return {};".format(arg['name']))
                    else:
                        types = [to_return_type(arg, option)['type']
                                 for arg in arguments]
                        # TODO: check for move semantics...
                        names = [arg['name'] for arg in arguments]
                        case_body.append(CodeTemplate("return std::tuple<${types}>(${names});").substitute(
                            types=types, names=names))
                elif ret['kind'] == 'type':
                    assert len(calls) == 1
                    call = calls[0]
                    if 'aten_custom_call' in option:
                        # all aten_custom_call bodies handle settings on their own.
                        scalar_check = None
                        case_body.append(CodeTemplate(
                            option['aten_custom_call']).substitute(case_env))

                    if ret['type'] in ALLOC_WRAP.keys():
                        maybe_scalar = "->maybe_zero_dim({})".format(scalar_check) \
                                       if scalar_check is not None \
                                       else ""
                        wrapped_tensor = CodeTemplate(ALLOC_WRAP[ret['type']]).substitute(
                            case_env, arguments=[call])
                        return_tensor = (
                            "return Tensor(" +
                            "c10::intrusive_ptr<TensorImpl, UndefinedTensorImpl>::reclaim(" +
                            "(${wrapped_tensor})${maybe_scalar}));")
                        case_body.append(CodeTemplate(return_tensor).substitute(
                            case_env, wrapped_tensor=wrapped_tensor, maybe_scalar=maybe_scalar))
                    # return the same underlying Tensor type for both real and accreal; this ensures
                    # e.g. x.sum(0) and x.sum() return the same type. We explicitly cast to the
                    # ScalarType before constructing the scalar_tensor to avoid overflow checking.
                    elif ret['type'] == 'accreal' or ret['type'] == 'real':
                        return_scalar = ('return at::scalar_tensor(convert<${ScalarType}>(${call}), '
                                         'options(ScalarType::${ScalarName}));')
                        case_body.append(CodeTemplate(return_scalar).substitute(case_env, call=call))
                    else:
                        # we using int64_t for long in the API, so correct it here...
                        if is_actual_return_long(case_env, ret):
                            call = "static_cast<int64_t>({})".format(call)
                        case_body.append("return {};".format(call))
                else:
                    raise Exception("NYI - return handling")

                cases.append(LEGACY_TH_DEFINITION_CASE.substitute(case_env, case_body=case_body))
        body.append(LEGACY_TH_DEFINITION_SWITCH_STATEMENT.substitute(env, cases=cases))
        return body

    def process_legacy_th_option(option):
        # type: (FunctionOption) -> None
        backend = backend_type_env['Backend']
        if backend in option['backend_types']:
            env = nested_dict(option, backend_type_env)
            body = emit_body(env, option, option['backend_types'][backend])  # type: ignore
            option['type_definition_body'] = body
            if option.get('broadcast_actuals', None):
                legacy_th_declarations.append(
                    LEGACY_TH_DECLARATION_BROADCAST.substitute(env))
                legacy_th_definitions.append(
                    LEGACY_TH_DEFINITION_BROADCAST.substitute(env))
            legacy_th_declarations.append(
                LEGACY_TH_DECLARATION.substitute(env))
            legacy_th_definitions.append(
                LEGACY_TH_DEFINITION.substitute(env))

    def process_native(option):
        # type: (FunctionOption) -> None
        dispatch = option['type_method_definition_dispatch']
        env = nested_dict(option, backend_type_env)

        if isinstance(dispatch, dict):
            backend = backend_type_env['Backend']
            if backend in option['backend_types']:
                native_dispatch = dispatch.get(backend)
                if native_dispatch:
                    type_object_declarations.append(
                        NATIVE_DISPATCH_DECLARATION.substitute(env))
                    option['native_type_method_dispatch'] = native_dispatch
                    type_object_definitions.append(
                        NATIVE_DISPATCH_DEFINITION_BACKEND.substitute(env))
                    function_registrations.append(
                        BACKEND_FUNCTION_REGISTRATION.substitute(env))

    for declaration in declarations:
        for option in declaration['options']:
            if not option.get('skip', False):
                try:
                    if option['mode'] == 'NN' and option.get('cimpls') is None:
                        continue
                    if option['mode'] != 'native':
                        process_legacy_th_option(option)
                    else:
                        process_native(option)
                except NYIError:
                    pass
    return (type_object_declarations, type_object_definitions, function_registrations,
            legacy_th_declarations, legacy_th_definitions)<|MERGE_RESOLUTION|>--- conflicted
+++ resolved
@@ -939,35 +939,7 @@
 
         return broadcast_actuals
 
-<<<<<<< HEAD
-    def emit_nn_body(option):
-        # type: (FunctionOption) -> Union[str, List[str]]
-        # Concrete definition on Type.cpp for NN functions. Delegates to the
-        # xxx_forward variant variant after creating any necessary buffers.
-        actuals = option['actuals']
-        base_name = option['name'][:-1] if option['inplace'] else option['name']
-        fwd_name = option['api_name'].replace(base_name, base_name + '_forward')
-
-        if len(option['buffers']) == 0:
-            return 'return {}({});'.format(fwd_name, ', '.join(actuals))
-
-        body = []  # type: List[str]
-        if option['api_name'].endswith('_out'):
-            # _out variants must create buffers and insert them in the
-            # arguments list between output and input arguments
-            for buffer in option['buffers']:
-                body.append('Tensor {} = at::empty({{0}}, this->options());'.format(buffer['name']))
-            actuals = [arg['name'] for arg in option['arguments'] if arg.get('output')]
-            actuals += [buffer['name'] for buffer in option['buffers']]
-            actuals += [arg['name'] for arg in option['arguments'] if not arg.get('output')]
-
-        body.append('return std::get<0>({}({}));'.format(fwd_name, ', '.join(actuals)))
-        return body
-
     def process_legacy_th_option(option):
-=======
-    def process_option(option):
->>>>>>> 5def138e
         # type: (FunctionOption) -> None
         # Mutably populate option with derived values computed from values
         # passed in to option.
