#include <ATen/ATen.h>
#include <torch/library.h>
#include <ATen/NativeFunctions.h>
#include <ATen/autocast_mode.h>

#include <c10/util/intrusive_ptr.h>
#include <c10/core/impl/LocalDispatchKeySet.h>

#include <iostream>
#include <exception>

namespace at {
namespace autocast {

bool is_enabled() {
  return c10::impl::tls_is_dispatch_key_included(DispatchKey::Autocast);
}

void set_enabled(bool new_enabled) {
  c10::impl::tls_set_dispatch_key_included(DispatchKey::Autocast, new_enabled);
}

namespace {
// Imitate Apex and cache some of the casts to streamline parameter reuse.
// Our heuristic is to cache fp16 casts of fp32 model weights (see cached_cast below).
//
// After discussion with @ezyang, the cache uses the following structure:
// The key is the source tensor's TensorImpl*, a proxy for a Tensor uuid that's unchanged
// across shallow copies.  The value is a tuple with a weakref to the source tensor's
// TensorImpl as the first element and the casted tensor as the second element.
//
// The weakref keeps the source's TensorImpl from being deleted.  We need to because we're
// using the source TensorImpl* as the key.  If it were deleted, another random Tensor could
// be allocated whose TensorImpl* happened to have the same value.  This TensorImpl* would
// then mistakenly hit in cache:  a rare, intermittent, unpredictable bug.
//
// I'm not using the weak_intrusive_ptr as the key because it's more difficult to compare
// directly against incoming TensorImpl*s.
using weakref_type = c10::weak_intrusive_ptr<TensorImpl, UndefinedTensorImpl>;
using val_type = std::tuple<weakref_type, Tensor>;
thread_local std::unordered_map<TensorImpl*, val_type> cached_casts;

// nesting tracks the nesting depth of the Python-side context manager.
// When the autocast context manager exits to a nesting level that's outside
// any instance of autocast (which should occur at the end of each forward pass)
// it calls clear_cache() to ensure cached Tensors don't leak outside the autocasting region.
thread_local int nesting = 0;
}

void clear_cache() {
  cached_casts.clear();
}

int increment_nesting() {
  return ++nesting;
}

int decrement_nesting() {
  return --nesting;
}

// Policies correspond to op categories that need code-divergent handling.
// Wrapper templates below are specialized based on a policy template parameter.
enum class CastPolicy : uint8_t {
  fp16 = 0, // Cast all inputs to at::kHalf before running the op.
  fp32, // Cast all inputs to at::kFloat before running the op.
  fp32_set_opt_dtype, // Treats functions (like softmax) that
                      //   1. we'd like to run in fp32 and
                      //   2. have a c10::optional<ScalarType> arg that controls the output type.
                      // fp32_set_opt_dtype wrappers' policy is:  if the output type is already set,
                      // don't touch it, otherwise, set it to at::kFloat.
  fp32_append_dtype, // Treats functions (like norm) that
                     //   1. we'd like to run in fp32 and
                     //   2. have some overloads that accept an output type and other overloads that don't.
                     // fp32_append_dtype wrappers wrap the overloads that don't have an output dtype.
                     // The wrapper policy is:  append at::kFloat to the args, and redispatch to the
                     // type-aware overload.
  promote, // Run in the widest dtype among several args.
};

/********************************************************************
Logic to extract the promote type from any Tensor or TensorList args.
********************************************************************/

// Overload to catch Tensor args.
// If nextArg is floating-point, compare its scalar_type with our
// current best guess for the promote type, and update if necessary.
inline at::ScalarType prioritize(at::ScalarType current, const Tensor& nextArg) {
  if (current == at::kDouble) {
    AT_ERROR("promote type is double in at::autocast::prioritize");
    return current;
  }
  if (nextArg.is_cuda() && nextArg.is_floating_point()) {
    auto next = nextArg.scalar_type();
    if (next == at::kDouble) {
      return current; // ignores double tensors
    } else if (current == at::kFloat || next == at::kFloat) {
      return at::kFloat; // prioritizes float over half
    } else if (current == at::kHalf && next == at::kHalf) {
      return at::kHalf;
    } else {
      AT_ERROR("Unexpected floating ScalarType in at::autocast::prioritize");
      return current;
    }
  } else {
    return current;
  }
}

// Overload to catch TensorList args (for e.g. cat, stack).
// Reuses the overload above to process each Tensor in the list.
inline at::ScalarType prioritize(at::ScalarType current, const TensorList& list) {
  for (const auto& tensor : list) {
    current = prioritize(current, tensor);
  }
  return current;
}

// Template to catch non-Tensor args (no-op that returns current best guess)
template<typename T>
inline at::ScalarType prioritize(at::ScalarType current, T nextArg) {
  return current;
}

// Overload for the tail case.
inline at::ScalarType promote_type(at::ScalarType current) {
  return current;
}

// Unpack args and determine if incoming float16 tensors need to be promoted to float32.
// Non-Tensor arguments are ignored.
template<typename Arg0, typename... Args>
inline at::ScalarType promote_type(at::ScalarType current, Arg0 arg0, Args... args) {
  auto new_current = prioritize(current, arg0);
  return promote_type(new_current, args...);
}

/****************************************************
Logic to apply cached casting to any Tensor argument.
****************************************************/
inline bool is_eligible(const Tensor& arg) {
  return (arg.is_cuda() && arg.is_floating_point() && (arg.scalar_type() != at::kDouble));
}

// Overload to catch Tensor args
Tensor cached_cast(at::ScalarType to_type, const Tensor& arg) {
  if (is_eligible(arg) && (arg.scalar_type() != to_type)) {
    // Heuristic:  Do what Apex does, and cache fp16 casts of fp32 model weights (leaves).
    // See cached_casts declaration above for detailed strategy.
    bool can_try_cache = (to_type == at::kHalf && arg.scalar_type() == at::kFloat && arg.requires_grad() && arg.is_leaf());
    if (can_try_cache) {
      auto it = cached_casts.find(arg.unsafeGetTensorImpl());
      if (it != cached_casts.end()) {
        return std::get<1>(it->second);
      } else {
        auto casted_arg = arg.to(to_type);
        cached_casts.emplace(arg.unsafeGetTensorImpl(), val_type{weakref_type(arg.getIntrusivePtr()), casted_arg});
        return casted_arg;
      }
    } else {
      return arg.to(to_type);
    }
  } else {
    return arg;
  }
}

// Overload to process optional<Tensor>
c10::optional<Tensor> cached_cast(at::ScalarType to_type, const c10::optional<Tensor>& arg) {
  if (arg.has_value()) {
    return cached_cast(to_type, *arg);
  } else {
    return c10::nullopt;
  }
}

// Overload to process TensorLists
std::vector<Tensor> cached_cast(at::ScalarType to_type, const TensorList& arg) {
  std::vector<Tensor> vec;
  vec.reserve(arg.size());
  for (const auto& t : arg) {
    vec.push_back(cached_cast(to_type, t));
  }
  return vec;
}

// Template to catch non-Tensor args.
template<typename T>
T cached_cast(at::ScalarType to_type, T arg) {
  return arg;
}

/*******************************************************
Logic to flip an output dtype flag.
Keep it simple for now by assuming only one such flag is
present in the argument list.  If I ever need a function
with more than flag I'll figure out something else.
The policy is:
If the user has explicity specified a dtype, respect it.
Otherwise, set it to the autocast type.
********************************************************/

// Overload to catch dtype flags
c10::optional<ScalarType> set_opt_dtype(at::ScalarType to_type, const c10::optional<ScalarType>& dtype) {
  return dtype.has_value() ? dtype : to_type;
}

// Template to catch other args
template<typename T>
inline T set_opt_dtype(at::ScalarType to_type, T arg) {
  return arg;
}

template<typename... Args>
inline bool firstarg_is_eligible(const Tensor& arg, Args... args) {
  return is_eligible(arg);
}

template<typename... Args>
inline at::ScalarType type_from_firstarg(at::ScalarType to_type, const Tensor& arg, Args... args) {
  return (is_eligible(arg) ? to_type : arg.scalar_type());
}

/********************************************************************************************************
Templates to provide wrapper functions

I'm copying the pattern used in core/boxing/impl/WrapFunctionIntoFunctor.h to extract args and return type.
(see also https://stackoverflow.com/questions/46533698/how-to-deduce-argument-list-from-function-pointer)

This strategy uses an exterior "WrapFunction" that extracts arguments on behalf of
(in my case several specializations of) an interior "WrapFunction_".
Interior WrapFunction_ specializations are defined for each CastPolicy.
********************************************************************************************************/

// Base template for WrapFunction_, which is specialized to contain a "call" method each CastPolicy
template<CastPolicy policy, class Redispatch, Redispatch* F, class Ret, class ArgList> struct WrapFunction_ {};

// CastPolicy::fp16
template<class Redispatch, Redispatch* F, class Ret, class... Args>
struct WrapFunction_<CastPolicy::fp16, Redispatch, F, Ret, guts::typelist::typelist<Args...>> {
  static Ret call(Args... args) {
    c10::impl::ExcludeDispatchKeyGuard no_autocasting(DispatchKey::Autocast);
    return (*F)(cached_cast(at::kHalf, args)...);
  }
};

// CastPolicy::fp32
template<class Redispatch, Redispatch* F, class Ret, class... Args>
struct WrapFunction_<CastPolicy::fp32, Redispatch, F, Ret, guts::typelist::typelist<Args...>> {
  static Ret call(Args... args) {
    c10::impl::ExcludeDispatchKeyGuard no_autocasting(DispatchKey::Autocast);
    return (*F)(cached_cast(at::kFloat, args)...);
  }
};

// CastPolicy::fp32_set_opt_dtype
template<class Redispatch, Redispatch* F, class Ret, class... Args>
struct WrapFunction_<CastPolicy::fp32_set_opt_dtype, Redispatch, F, Ret, guts::typelist::typelist<Args...>> {
  static Ret call(Args... args) {
    c10::impl::ExcludeDispatchKeyGuard no_autocasting(DispatchKey::Autocast);
    if (firstarg_is_eligible(args...)) {
      return (*F)(set_opt_dtype(at::kFloat, args)...);
    } else {
      // If ineligible, calls F with unaltered args.  Does not set opt dtype, because setting
      // opt dtype explicitly may interfere with internal implicit promotion decisions.
      return (*F)(args...);
    }
  }
};

// CastPolicy::fp32_append_dtype
template<class Redispatch, Redispatch* F, class Ret, class... Args>
struct WrapFunction_<CastPolicy::fp32_append_dtype, Redispatch, F, Ret, guts::typelist::typelist<Args...>> {
  static Ret call(Args... args) {
    c10::impl::ExcludeDispatchKeyGuard no_autocasting(DispatchKey::Autocast);
    at::ScalarType out_type = type_from_firstarg(at::kFloat, args...);
    return (*F)(args..., out_type);
  }
};

// CastPolicy::promote
template<class Redispatch, Redispatch* F, class Ret, class... Args>
struct WrapFunction_<CastPolicy::promote, Redispatch, F, Ret, guts::typelist::typelist<Args...>> {
  static Ret call(Args... args) {
    c10::impl::ExcludeDispatchKeyGuard no_autocasting(DispatchKey::Autocast);
    auto to_type = promote_type(at::kHalf, args...);
    return (*F)(cached_cast(to_type, args)...);
  }
};

// Wrapper to infer return_type and parameter_types for WrapFunction_ (imitating core/boxing/impl/WrapFunctionIntoFunctor.h)
template<CastPolicy policy,
         class Registered, // The signature for which we're registering.  The dispatcher's calling code invokes our
                           // registered functions with arguments matching Registered, so we register
                           // WrapFunction_::call methods with a matching signature to properly field those arguments.
                           // guts::function_traits below extracts return_type and parameter_types from Registered,
                           // which WrapFunction_ templates above use to declare their call methods.
         class Redispatch, // The signature for the function we're redispatching to.  In most cases this is the same
                           // as Registered, but for some ops (for example, ops where we append a dtype) it's useful
                           // to redispatch to a function with a different signature.
         Redispatch* F>    // The actual function we're redispatching to.
struct WrapFunction final {
  using type = WrapFunction_<policy,
                             Redispatch,
                             F,
                             typename guts::function_traits<Registered>::return_type,
                             typename guts::function_traits<Registered>::parameter_types>;
};

/*******************************
Banned functions
*******************************/

Tensor binary_cross_entropy_banned(const Tensor &, const Tensor &, c10::optional<Tensor>, int64_t) {
  AT_ERROR("torch.nn.functional.binary_cross_entropy and torch.nn.BCELoss are unsafe to autocast.\n"
           "Many models use a sigmoid layer right before the binary cross entropy layer.\n"
           "In this case, combine the two layers using torch.nn.functional.binary_cross_entropy_with_logits\n"
           "or torch.nn.BCEWithLogitsLoss.  binary_cross_entropy_with_logits and BCEWithLogits are\n"
           "safe to autocast.");
}

#ifndef USE_STATIC_DISPATCH
namespace {
/*****************************************************************************************************************
This section performs load-time registration for autocast wrappers.

It's debatable at what level operations should be patched.  We'd like casts to be autograd-exposed
and precede autograd history recording, so that for fp16 ops, input tensors are saved for backward
in fp16 rather than fp32.  Saving inputs in fp16 can significantly reduce a model's memory footprint.

Option 1 (strawman):  Patch only at the level of explicit calls into cudnn/cublas (cudnn_convolution, etc),
because those are the code paths that are guaranteed to use Tensor Cores, therefore they're the ones that
will benefit most from fp16.   Potential pitfall:  convolutions (and other ops) are wrapped in several
layers of at::* calls.  If one of those happens to record autograd history, then we've lost the
opportunity to save inputs in fp16.

Option 2:  Patch the Python-exposed surface of calls, to make 100% sure autograd history
recording can't sneak in ahead of autocast.  This mirrors Apex most closely.

I think Option 2 is the right answer for all ops, not just convolutions.  Option 2 is what I implement here.
*****************************************************************************************************************/

/********************************************************************************************************************
Explicit registration for out-of-place ops

The stuff below could be codegenned.  Ed said
> you are going to have to write the function definition at some point, I wouldn't try to get clever about it
Therefore, for the moment, this is all copy pasted in from VariableTypeEverything.cpp with appropriate substitutions.
********************************************************************************************************************/

// Workaround for a compiler bug in VS 2017 (versions < 15.8).  See comments in autocast_VS2017_helper.h.
#ifdef _MSC_VER
  #if _MSC_VER >= 1915
    // With VS 15.8+, template directly on at:: functions.
    #define ADD_NS(RAW_OP) at::RAW_OP
  #else
    // If we're compiling with the buggy VS, pull in local wrappers to template on.
    #include <ATen/autocast_VS2017_helper.h>
    #define ADD_NS(RAW_OP) autocastVS2017Helper::RAW_OP
  #endif
#else
  // With other compilers, template directly on at:: functions.
  #define ADD_NS(RAW_OP) at::RAW_OP
#endif

// Common cases where registration signature matches redispatch signature
// (that's why SIGNATURE is repeated in the WrapFunction instantiation)
#define KERNEL(FUNC, REGISTER_NAME, SIGNATURE, POLICY) \
  m.impl(REGISTER_NAME, \
    &WrapFunction<CastPolicy::POLICY, SIGNATURE, SIGNATURE, &FUNC>::type::call);

#define KERNEL_UNBOXED_ONLY(FUNC, REGISTER_NAME, SIGNATURE, POLICY) \
  m.impl_UNBOXED(REGISTER_NAME, \
    &WrapFunction<CastPolicy::POLICY, SIGNATURE, SIGNATURE, &FUNC>::type::call);

// Less-common but still useful case: redispatching to a function with a new signature (e.g. appending a dtype)
#define KERNEL_UNBOXED_ONLY_DIFFERENT_REDISPATCH_SIGNATURE(REDISPATCH_FUNC, REGISTER_NAME, REGISTER_SIGNATURE, REDISPATCH_SIGNATURE, POLICY) \
  m.impl_UNBOXED(REGISTER_NAME, \
    &WrapFunction<CastPolicy::POLICY, REGISTER_SIGNATURE, REDISPATCH_SIGNATURE, &REDISPATCH_FUNC>::type::call);

/*****************************************
Explicit registration for out-of-place ops
*****************************************/
TORCH_LIBRARY_IMPL(_, Autocast, m) {
  m.fallback(torch::CppFunction::makeFallthrough());
}

TORCH_LIBRARY_IMPL(aten, Autocast, m) {
<<<<<<< HEAD
  KERNEL(ADD_NS(_convolution), "_convolution", Tensor (const Tensor &, const Tensor &, c10::optional<Tensor>, IntArrayRef, IntArrayRef, IntArrayRef, bool, IntArrayRef, int64_t, bool, bool, bool), fp16)
  KERNEL(ADD_NS(_convolution_nogroup), "_convolution_nogroup", Tensor (const Tensor &, const Tensor &, c10::optional<Tensor>, IntArrayRef, IntArrayRef, IntArrayRef, bool, IntArrayRef), fp16)
  KERNEL(ADD_NS(conv1d), "conv1d", Tensor (const Tensor &, const Tensor &, c10::optional<Tensor>, IntArrayRef, IntArrayRef, IntArrayRef, int64_t), fp16)
  KERNEL(ADD_NS(conv2d), "conv2d", Tensor (const Tensor &, const Tensor &, c10::optional<Tensor>, IntArrayRef, IntArrayRef, IntArrayRef, int64_t), fp16)
  KERNEL(ADD_NS(conv3d), "conv3d", Tensor (const Tensor &, const Tensor &, c10::optional<Tensor>, IntArrayRef, IntArrayRef, IntArrayRef, int64_t), fp16)
  KERNEL(ADD_NS(conv_tbc), "conv_tbc", Tensor (const Tensor &, const Tensor &, const Tensor &, int64_t), fp16)
  KERNEL(ADD_NS(conv_transpose1d), "conv_transpose1d", Tensor (const Tensor &, const Tensor &, c10::optional<Tensor>, IntArrayRef, IntArrayRef, IntArrayRef, int64_t, IntArrayRef), fp16)
  KERNEL(ADD_NS(conv_transpose2d), "conv_transpose2d.input", Tensor (const Tensor &, const Tensor &, c10::optional<Tensor>, IntArrayRef, IntArrayRef, IntArrayRef, int64_t, IntArrayRef), fp16)
  KERNEL(ADD_NS(conv_transpose3d), "conv_transpose3d.input", Tensor (const Tensor &, const Tensor &, c10::optional<Tensor>, IntArrayRef, IntArrayRef, IntArrayRef, int64_t, IntArrayRef), fp16)
  KERNEL(ADD_NS(convolution), "convolution", Tensor (const Tensor &, const Tensor &, c10::optional<Tensor>, IntArrayRef, IntArrayRef, IntArrayRef, bool, IntArrayRef, int64_t), fp16)
  KERNEL(ADD_NS(cudnn_convolution), "cudnn_convolution.deprecated", Tensor (const Tensor &, const Tensor &, c10::optional<Tensor>, IntArrayRef, IntArrayRef, IntArrayRef, int64_t, bool, bool), fp16)
  KERNEL(ADD_NS(cudnn_convolution_transpose), "cudnn_convolution_transpose.deprecated", Tensor (const Tensor &, const Tensor &, c10::optional<Tensor>, IntArrayRef, IntArrayRef, IntArrayRef, IntArrayRef, int64_t, bool, bool), fp16)
=======
  KERNEL_LEGACY_SIGNATURE(ADD_NS(_convolution), "_convolution", Tensor (const Tensor &, const Tensor &, const c10::optional<Tensor>&, IntArrayRef, IntArrayRef, IntArrayRef, bool, IntArrayRef, int64_t, bool, bool, bool), Tensor (const Tensor &, const Tensor &, const Tensor &, IntArrayRef, IntArrayRef, IntArrayRef, bool, IntArrayRef, int64_t, bool, bool, bool), fp16)
  KERNEL_LEGACY_SIGNATURE(ADD_NS(_convolution_nogroup), "_convolution_nogroup", Tensor (const Tensor &, const Tensor &, const c10::optional<Tensor>&, IntArrayRef, IntArrayRef, IntArrayRef, bool, IntArrayRef), Tensor (const Tensor &, const Tensor &, const Tensor &, IntArrayRef, IntArrayRef, IntArrayRef, bool, IntArrayRef), fp16)
  KERNEL_LEGACY_SIGNATURE(ADD_NS(conv1d), "conv1d", Tensor (const Tensor &, const Tensor &, const c10::optional<Tensor>&, IntArrayRef, IntArrayRef, IntArrayRef, int64_t), Tensor (const Tensor &, const Tensor &, const Tensor &, IntArrayRef, IntArrayRef, IntArrayRef, int64_t), fp16)
  KERNEL_LEGACY_SIGNATURE(ADD_NS(conv2d), "conv2d", Tensor (const Tensor &, const Tensor &, const c10::optional<Tensor>&, IntArrayRef, IntArrayRef, IntArrayRef, int64_t), Tensor (const Tensor &, const Tensor &, const Tensor &, IntArrayRef, IntArrayRef, IntArrayRef, int64_t), fp16)
  KERNEL_LEGACY_SIGNATURE(ADD_NS(conv3d), "conv3d", Tensor (const Tensor &, const Tensor &, const c10::optional<Tensor>&, IntArrayRef, IntArrayRef, IntArrayRef, int64_t), Tensor (const Tensor &, const Tensor &, const Tensor &, IntArrayRef, IntArrayRef, IntArrayRef, int64_t), fp16)
  KERNEL(ADD_NS(conv_tbc), "conv_tbc", Tensor (const Tensor &, const Tensor &, const Tensor &, int64_t), fp16)
  KERNEL_LEGACY_SIGNATURE(ADD_NS(conv_transpose1d), "conv_transpose1d", Tensor (const Tensor &, const Tensor &, const c10::optional<Tensor>&, IntArrayRef, IntArrayRef, IntArrayRef, int64_t, IntArrayRef), Tensor (const Tensor &, const Tensor &, const Tensor &, IntArrayRef, IntArrayRef, IntArrayRef, int64_t, IntArrayRef), fp16)
  KERNEL_LEGACY_SIGNATURE(ADD_NS(conv_transpose2d), "conv_transpose2d.input", Tensor (const Tensor &, const Tensor &, const c10::optional<Tensor>&, IntArrayRef, IntArrayRef, IntArrayRef, int64_t, IntArrayRef), Tensor (const Tensor &, const Tensor &, const Tensor &, IntArrayRef, IntArrayRef, IntArrayRef, int64_t, IntArrayRef), fp16)
  KERNEL_LEGACY_SIGNATURE(ADD_NS(conv_transpose3d), "conv_transpose3d.input", Tensor (const Tensor &, const Tensor &, const c10::optional<Tensor>&, IntArrayRef, IntArrayRef, IntArrayRef, int64_t, IntArrayRef), Tensor (const Tensor &, const Tensor &, const Tensor &, IntArrayRef, IntArrayRef, IntArrayRef, int64_t, IntArrayRef), fp16)
  KERNEL_LEGACY_SIGNATURE(ADD_NS(convolution), "convolution", Tensor (const Tensor &, const Tensor &, const c10::optional<Tensor>&, IntArrayRef, IntArrayRef, IntArrayRef, bool, IntArrayRef, int64_t), Tensor (const Tensor &, const Tensor &, const Tensor &, IntArrayRef, IntArrayRef, IntArrayRef, bool, IntArrayRef, int64_t), fp16)
  KERNEL_LEGACY_SIGNATURE(ADD_NS(cudnn_convolution), "cudnn_convolution.deprecated", Tensor (const Tensor &, const Tensor &, const c10::optional<Tensor>&, IntArrayRef, IntArrayRef, IntArrayRef, int64_t, bool, bool), Tensor (const Tensor &, const Tensor &, const Tensor &, IntArrayRef, IntArrayRef, IntArrayRef, int64_t, bool, bool), fp16)
  KERNEL_LEGACY_SIGNATURE(ADD_NS(cudnn_convolution_transpose), "cudnn_convolution_transpose.deprecated", Tensor (const Tensor &, const Tensor &, const c10::optional<Tensor>&, IntArrayRef, IntArrayRef, IntArrayRef, IntArrayRef, int64_t, bool, bool), Tensor (const Tensor &, const Tensor &, const Tensor &, IntArrayRef, IntArrayRef, IntArrayRef, IntArrayRef, int64_t, bool, bool), fp16)
>>>>>>> 42a47033
  KERNEL(ADD_NS(cudnn_convolution), "cudnn_convolution", Tensor (const Tensor &, const Tensor &, IntArrayRef, IntArrayRef, IntArrayRef, int64_t, bool, bool), fp16)
  KERNEL(ADD_NS(cudnn_convolution_transpose), "cudnn_convolution_transpose", Tensor (const Tensor &, const Tensor &, IntArrayRef, IntArrayRef, IntArrayRef, IntArrayRef, int64_t, bool, bool), fp16)
  KERNEL(ADD_NS(prelu), "prelu", Tensor (const Tensor &, const Tensor &), fp16)
  KERNEL(ADD_NS(addmm), "addmm", Tensor (const Tensor &, const Tensor &, const Tensor &, Scalar, Scalar), fp16)
  KERNEL(ADD_NS(addmv), "addmv", Tensor (const Tensor &, const Tensor &, const Tensor &, Scalar, Scalar), fp16)
  KERNEL(ADD_NS(addr), "addr", Tensor (const Tensor &, const Tensor &, const Tensor &, Scalar, Scalar), fp16)
  KERNEL(ADD_NS(matmul), "matmul", Tensor (const Tensor &, const Tensor &), fp16)
  KERNEL(ADD_NS(mm), "mm", Tensor (const Tensor &, const Tensor &), fp16)
  KERNEL(ADD_NS(mv), "mv", Tensor (const Tensor &, const Tensor &), fp16)
<<<<<<< HEAD
  KERNEL(ADD_NS(linear), "linear", Tensor (const Tensor &, const Tensor &, c10::optional<Tensor>), fp16)
=======
  KERNEL_LEGACY_SIGNATURE(ADD_NS(linear), "linear", Tensor (const Tensor &, const Tensor &, const c10::optional<Tensor>&), Tensor (const Tensor &, const Tensor &, const Tensor &), fp16)
>>>>>>> 42a47033
  KERNEL(ADD_NS(addbmm), "addbmm", Tensor (const Tensor &, const Tensor &, const Tensor &, Scalar, Scalar), fp16)
  KERNEL(ADD_NS(baddbmm), "baddbmm", Tensor (const Tensor &, const Tensor &, const Tensor &, Scalar, Scalar), fp16)
  KERNEL(ADD_NS(bmm), "bmm", Tensor (const Tensor &, const Tensor &), fp16)
  KERNEL(ADD_NS(chain_matmul), "chain_matmul", Tensor (TensorList), fp16)
  // fp32
  KERNEL(ADD_NS(acos), "acos", Tensor (const Tensor &), fp32)
  KERNEL(ADD_NS(asin), "asin", Tensor (const Tensor &), fp32)
  KERNEL(ADD_NS(cosh), "cosh", Tensor (const Tensor &), fp32)
  KERNEL(ADD_NS(erfinv), "erfinv", Tensor (const Tensor &), fp32)
  KERNEL(ADD_NS(exp), "exp", Tensor (const Tensor &), fp32)
  KERNEL(ADD_NS(expm1), "expm1", Tensor (const Tensor &), fp32)
  KERNEL(ADD_NS(log), "log", Tensor (const Tensor &), fp32)
  KERNEL(ADD_NS(log10), "log10", Tensor (const Tensor &), fp32)
  KERNEL(ADD_NS(log2), "log2", Tensor (const Tensor &), fp32)
  KERNEL(ADD_NS(log1p), "log1p", Tensor (const Tensor &), fp32)
  KERNEL(ADD_NS(reciprocal), "reciprocal", Tensor (const Tensor &), fp32)
  KERNEL(ADD_NS(rsqrt), "rsqrt", Tensor (const Tensor &), fp32)
  KERNEL(ADD_NS(sinh), "sinh", Tensor (const Tensor &), fp32)
  KERNEL(ADD_NS(tan), "tan", Tensor (const Tensor &), fp32)
  KERNEL(ADD_NS(pow), "pow.Tensor_Scalar", Tensor (const Tensor &, Scalar), fp32)
  KERNEL(ADD_NS(pow), "pow.Tensor_Tensor", Tensor (const Tensor &, const Tensor &), fp32)
  KERNEL(ADD_NS(pow), "pow.Scalar", Tensor (Scalar, const Tensor &), fp32)
  KERNEL(ADD_NS(softplus), "softplus", Tensor (const Tensor &, Scalar, Scalar), fp32)
  KERNEL(ADD_NS(gelu), "gelu", Tensor (const Tensor &), fp32)
<<<<<<< HEAD
  KERNEL(ADD_NS(layer_norm), "layer_norm", Tensor (const Tensor &, IntArrayRef, c10::optional<Tensor>, c10::optional<Tensor>, double, bool), fp32)
  // The macro doesn't like this one so I had to write it out manually.
  m.impl("native_layer_norm",
        TORCH_FN((&WrapFunction<CastPolicy::fp32, std::tuple<Tensor,Tensor,Tensor> (const Tensor &, c10::optional<Tensor>, c10::optional<Tensor>, int64_t, int64_t, double), std::tuple<Tensor,Tensor,Tensor> (const Tensor &, c10::optional<Tensor>, c10::optional<Tensor>, int64_t, int64_t, double), &ADD_NS(native_layer_norm)>::type::call)));
  KERNEL(ADD_NS(group_norm), "group_norm", Tensor (const Tensor &, int64_t, c10::optional<Tensor>, c10::optional<Tensor>, double, bool), fp32)
=======
  KERNEL_LEGACY_SIGNATURE(ADD_NS(layer_norm), "layer_norm", Tensor (const Tensor &, IntArrayRef, const c10::optional<Tensor>&, const c10::optional<Tensor>&, double, bool), Tensor (const Tensor &, IntArrayRef, const Tensor &, const Tensor &, double, bool), fp32)
  // The macro doesn't like this one so I had to write it out manually.
  m.impl("native_layer_norm",
        c10::impl::hacky_wrapper_for_legacy_signatures<std::tuple<Tensor,Tensor,Tensor> (const Tensor &, const c10::optional<Tensor>&, const c10::optional<Tensor>&, int64_t, int64_t, double)>(TORCH_FN((&WrapFunction<CastPolicy::fp32, std::tuple<Tensor,Tensor,Tensor> (const Tensor &, const Tensor &, const Tensor &, int64_t, int64_t, double), std::tuple<Tensor,Tensor,Tensor> (const Tensor &, const Tensor &, const Tensor &, int64_t, int64_t, double), &ADD_NS(native_layer_norm)>::type::call))));
  KERNEL_LEGACY_SIGNATURE(ADD_NS(group_norm), "group_norm", Tensor (const Tensor &, int64_t, const c10::optional<Tensor>&, const c10::optional<Tensor>&, double, bool), Tensor (const Tensor &, int64_t, const Tensor&, const Tensor&, double, bool), fp32)
>>>>>>> 42a47033
  KERNEL(ADD_NS(frobenius_norm), "frobenius_norm", Tensor (const Tensor &), fp32)
  KERNEL(ADD_NS(frobenius_norm), "frobenius_norm.dim", Tensor (const Tensor &, IntArrayRef, bool), fp32)
  KERNEL(ADD_NS(nuclear_norm), "nuclear_norm", Tensor (const Tensor &, bool), fp32)
  KERNEL(ADD_NS(nuclear_norm), "nuclear_norm.dim", Tensor (const Tensor &, IntArrayRef, bool), fp32)
  KERNEL(ADD_NS(cosine_similarity), "cosine_similarity", Tensor (const Tensor &, const Tensor &, int64_t, double), fp32)
  KERNEL(ADD_NS(poisson_nll_loss), "poisson_nll_loss", Tensor (const Tensor &, const Tensor &, bool, bool, double, int64_t), fp32)
  KERNEL(ADD_NS(cosine_embedding_loss), "cosine_embedding_loss", Tensor (const Tensor &, const Tensor &, const Tensor &, double, int64_t), fp32)
<<<<<<< HEAD
  KERNEL(ADD_NS(nll_loss), "nll_loss", Tensor (const Tensor &, const Tensor &, c10::optional<Tensor>, int64_t, int64_t), fp32)
  KERNEL(ADD_NS(nll_loss2d), "nll_loss2d", Tensor (const Tensor &, const Tensor &, c10::optional<Tensor>, int64_t, int64_t), fp32)
=======
  KERNEL_LEGACY_SIGNATURE(ADD_NS(nll_loss), "nll_loss", Tensor (const Tensor &, const Tensor &, const c10::optional<Tensor>&, int64_t, int64_t), Tensor (const Tensor &, const Tensor &, const Tensor &, int64_t, int64_t), fp32)
  KERNEL_LEGACY_SIGNATURE(ADD_NS(nll_loss2d), "nll_loss2d", Tensor (const Tensor &, const Tensor &, const c10::optional<Tensor>&, int64_t, int64_t), Tensor (const Tensor &, const Tensor &, const Tensor &, int64_t, int64_t), fp32)
>>>>>>> 42a47033
  KERNEL(ADD_NS(hinge_embedding_loss), "hinge_embedding_loss", Tensor (const Tensor &, const Tensor &, double, int64_t), fp32)
  KERNEL(ADD_NS(kl_div), "kl_div", Tensor (const Tensor &, const Tensor &, int64_t, bool), fp32)
  KERNEL(ADD_NS(l1_loss), "l1_loss", Tensor (const Tensor &, const Tensor &, int64_t), fp32)
  KERNEL(ADD_NS(smooth_l1_loss), "smooth_l1_loss", Tensor (const Tensor &, const Tensor &, int64_t), fp32)
  KERNEL(ADD_NS(mse_loss), "mse_loss", Tensor (const Tensor &, const Tensor &, int64_t), fp32)
  KERNEL(ADD_NS(margin_ranking_loss), "margin_ranking_loss", Tensor (const Tensor &, const Tensor &, const Tensor &, double, int64_t), fp32)
  KERNEL(ADD_NS(multilabel_margin_loss), "multilabel_margin_loss", Tensor (const Tensor &, const Tensor &, int64_t), fp32)
  KERNEL(ADD_NS(soft_margin_loss), "soft_margin_loss", Tensor (const Tensor &, const Tensor &, int64_t), fp32)
  KERNEL(ADD_NS(triplet_margin_loss), "triplet_margin_loss", Tensor (const Tensor &, const Tensor &, const Tensor &, double, double, double, bool, int64_t), fp32)
<<<<<<< HEAD
  KERNEL(ADD_NS(multi_margin_loss), "multi_margin_loss", Tensor (const Tensor &, const Tensor &, Scalar, Scalar, c10::optional<Tensor>, int64_t), fp32)
  KERNEL(ADD_NS(binary_cross_entropy_with_logits), "binary_cross_entropy_with_logits", Tensor (const Tensor &, const Tensor &, c10::optional<Tensor>, c10::optional<Tensor>, int64_t), fp32)
=======
  KERNEL_LEGACY_SIGNATURE(ADD_NS(multi_margin_loss), "multi_margin_loss", Tensor (const Tensor &, const Tensor &, Scalar, Scalar, const c10::optional<Tensor>&, int64_t), Tensor (const Tensor &, const Tensor &, Scalar, Scalar, const Tensor &, int64_t), fp32)
  KERNEL_LEGACY_SIGNATURE(ADD_NS(binary_cross_entropy_with_logits), "binary_cross_entropy_with_logits", Tensor (const Tensor &, const Tensor &, const c10::optional<Tensor>&, const c10::optional<Tensor>&, int64_t), Tensor (const Tensor &, const Tensor &, const Tensor &, const Tensor &, int64_t), fp32)
>>>>>>> 42a47033
  KERNEL(ADD_NS(dist), "dist", Tensor (const Tensor &, const Tensor &, Scalar), fp32)
  KERNEL(ADD_NS(pdist), "pdist", Tensor (const Tensor &, double), fp32)
  KERNEL_UNBOXED_ONLY(ADD_NS(cdist), "cdist", Tensor (const Tensor &, const Tensor &, double, c10::optional<int64_t>), fp32)
  KERNEL(ADD_NS(renorm), "renorm", Tensor (const Tensor &, Scalar, int64_t, Scalar), fp32)
  // fp32_set_opt_dtype
  KERNEL(ADD_NS(prod), "prod", Tensor (const Tensor &, c10::optional<ScalarType>), fp32_set_opt_dtype)
  KERNEL(ADD_NS(prod), "prod.dim_int", Tensor (const Tensor &, int64_t, bool, c10::optional<ScalarType>), fp32_set_opt_dtype)
  KERNEL_UNBOXED_ONLY(ADD_NS(prod), "prod.dim_Dimname", Tensor (const Tensor &, Dimname, bool, c10::optional<ScalarType>), fp32_set_opt_dtype)
  KERNEL(ADD_NS(softmax), "softmax.int", Tensor (const Tensor &, int64_t, c10::optional<ScalarType>), fp32_set_opt_dtype)
  KERNEL_UNBOXED_ONLY(ADD_NS(softmax), "softmax.Dimname", Tensor (const Tensor &, Dimname, c10::optional<ScalarType>), fp32_set_opt_dtype)
  KERNEL(ADD_NS(log_softmax), "log_softmax.int", Tensor (const Tensor &, int64_t, c10::optional<ScalarType>), fp32_set_opt_dtype)
  KERNEL_UNBOXED_ONLY(ADD_NS(log_softmax), "log_softmax.Dimname", Tensor (const Tensor &, Dimname, c10::optional<ScalarType>), fp32_set_opt_dtype)
  KERNEL(ADD_NS(cumprod), "cumprod", Tensor (const Tensor &, int64_t, c10::optional<ScalarType>), fp32_set_opt_dtype)
  KERNEL_UNBOXED_ONLY(ADD_NS(cumprod), "cumprod.dimname", Tensor (const Tensor &, Dimname, c10::optional<ScalarType>), fp32_set_opt_dtype)
  KERNEL(ADD_NS(cumsum), "cumsum", Tensor (const Tensor &, int64_t, c10::optional<ScalarType>), fp32_set_opt_dtype)
  KERNEL_UNBOXED_ONLY(ADD_NS(cumsum), "cumsum.dimname", Tensor (const Tensor &, Dimname, c10::optional<ScalarType>), fp32_set_opt_dtype)
  // commenting these out because they accept an explicit (not-optional) dtype, and we shouldn't try to flip that even
  // when autocasting.
  // KERNEL(ADD_NS(norm), "norm.ScalarOpt_dtype", Tensor (const Tensor &, c10::optional<Scalar>, ScalarType), fp32_set_opt_dtype)
  // KERNEL(ADD_NS(norm), "norm.ScalarOpt_dim_dtype", Tensor (const Tensor &, c10::optional<Scalar>, IntArrayRef, bool, ScalarType), fp32_set_opt_dtype)
  // KERNEL(ADD_NS(norm), "norm.names_ScalarOpt_dim_dtype", Tensor (const Tensor &, c10::optional<Scalar>, DimnameList, bool, ScalarType), fp32_set_opt_dtype)
  KERNEL(ADD_NS(sum), "sum", Tensor (const Tensor &, c10::optional<ScalarType>), fp32_set_opt_dtype)
  KERNEL(ADD_NS(sum), "sum.dim_IntList", Tensor (const Tensor &, IntArrayRef, bool, c10::optional<ScalarType>), fp32_set_opt_dtype)
  KERNEL_UNBOXED_ONLY(ADD_NS(sum), "sum.dim_DimnameList", Tensor (const Tensor &, DimnameList, bool, c10::optional<ScalarType>), fp32_set_opt_dtype)
  // fp32_append_dtype
  // The fp32_append_dtype wrapper overrides implicit promotion behavior.
  // norm does not implicitly promote, but be aware when adding new ops to this policy.
  KERNEL_UNBOXED_ONLY_DIFFERENT_REDISPATCH_SIGNATURE(ADD_NS(norm), "norm.Scalar", Tensor (const Tensor &, Scalar), Tensor (const Tensor &, c10::optional<Scalar>, ScalarType), fp32_append_dtype)
  KERNEL_UNBOXED_ONLY_DIFFERENT_REDISPATCH_SIGNATURE(ADD_NS(norm), "norm.ScalarOpt_dim", Tensor (const Tensor &, c10::optional<Scalar>, IntArrayRef, bool), Tensor (const Tensor &, c10::optional<Scalar>, IntArrayRef, bool, ScalarType), fp32_append_dtype)
  KERNEL_UNBOXED_ONLY_DIFFERENT_REDISPATCH_SIGNATURE(ADD_NS(norm), "norm.names_ScalarOpt_dim", Tensor (const Tensor &, c10::optional<Scalar>, DimnameList, bool), Tensor (const Tensor &, c10::optional<Scalar>, DimnameList, bool, ScalarType), fp32_append_dtype)
  // promote
  KERNEL(ADD_NS(addcdiv), "addcdiv", Tensor (const Tensor &, const Tensor &, const Tensor &, Scalar), promote)
  KERNEL(ADD_NS(addcmul), "addcmul", Tensor (const Tensor &, const Tensor &, const Tensor &, Scalar), promote)
  KERNEL(ADD_NS(atan2), "atan2", Tensor (const Tensor &, const Tensor &), promote)
<<<<<<< HEAD
  KERNEL(ADD_NS(bilinear), "bilinear", Tensor (const Tensor &, const Tensor &, const Tensor &, c10::optional<Tensor>), promote)
=======
  KERNEL_LEGACY_SIGNATURE(ADD_NS(bilinear), "bilinear", Tensor (const Tensor &, const Tensor &, const Tensor &, const c10::optional<Tensor>&), Tensor (const Tensor &, const Tensor &, const Tensor &, const Tensor &), promote)
>>>>>>> 42a47033
  KERNEL(ADD_NS(cat), "cat", Tensor (TensorList, int64_t), promote)
  KERNEL_UNBOXED_ONLY(ADD_NS(cat), "cat.names", Tensor (TensorList, Dimname), promote)
  KERNEL(ADD_NS(_cat), "_cat", Tensor (TensorList, int64_t), promote)
  KERNEL(ADD_NS(cross), "cross", Tensor (const Tensor &, const Tensor &, c10::optional<int64_t>), promote)
  KERNEL(ADD_NS(dot), "dot", Tensor (const Tensor &, const Tensor &), promote)
  KERNEL(ADD_NS(equal), "equal", bool (const Tensor &, const Tensor &), promote)
  KERNEL_UNBOXED_ONLY(ADD_NS(index_put), "index_put", Tensor (const Tensor &, TensorList, const Tensor &, bool), promote)
  KERNEL(ADD_NS(stack), "stack", Tensor (TensorList, int64_t), promote)
  KERNEL(ADD_NS(tensordot), "tensordot", Tensor (const Tensor &, const Tensor &, IntArrayRef, IntArrayRef), promote)

  m.impl("binary_cross_entropy",
<<<<<<< HEAD
    TORCH_FN((&at::autocast::binary_cross_entropy_banned)));
=======
    c10::impl::hacky_wrapper_for_legacy_signatures<Tensor(const Tensor &, const Tensor &, const c10::optional<Tensor>&, int64_t)>(TORCH_FN((&at::autocast::binary_cross_entropy_banned))));
>>>>>>> 42a47033
}

}
#endif

} // namespace autocast
} // namespace at<|MERGE_RESOLUTION|>--- conflicted
+++ resolved
@@ -311,7 +311,7 @@
 Banned functions
 *******************************/
 
-Tensor binary_cross_entropy_banned(const Tensor &, const Tensor &, c10::optional<Tensor>, int64_t) {
+Tensor binary_cross_entropy_banned(const Tensor &, const Tensor &, const c10::optional<Tensor>&, int64_t) {
   AT_ERROR("torch.nn.functional.binary_cross_entropy and torch.nn.BCELoss are unsafe to autocast.\n"
            "Many models use a sigmoid layer right before the binary cross entropy layer.\n"
            "In this case, combine the two layers using torch.nn.functional.binary_cross_entropy_with_logits\n"
@@ -386,33 +386,18 @@
 }
 
 TORCH_LIBRARY_IMPL(aten, Autocast, m) {
-<<<<<<< HEAD
-  KERNEL(ADD_NS(_convolution), "_convolution", Tensor (const Tensor &, const Tensor &, c10::optional<Tensor>, IntArrayRef, IntArrayRef, IntArrayRef, bool, IntArrayRef, int64_t, bool, bool, bool), fp16)
-  KERNEL(ADD_NS(_convolution_nogroup), "_convolution_nogroup", Tensor (const Tensor &, const Tensor &, c10::optional<Tensor>, IntArrayRef, IntArrayRef, IntArrayRef, bool, IntArrayRef), fp16)
-  KERNEL(ADD_NS(conv1d), "conv1d", Tensor (const Tensor &, const Tensor &, c10::optional<Tensor>, IntArrayRef, IntArrayRef, IntArrayRef, int64_t), fp16)
-  KERNEL(ADD_NS(conv2d), "conv2d", Tensor (const Tensor &, const Tensor &, c10::optional<Tensor>, IntArrayRef, IntArrayRef, IntArrayRef, int64_t), fp16)
-  KERNEL(ADD_NS(conv3d), "conv3d", Tensor (const Tensor &, const Tensor &, c10::optional<Tensor>, IntArrayRef, IntArrayRef, IntArrayRef, int64_t), fp16)
+  KERNEL(ADD_NS(_convolution), "_convolution", Tensor (const Tensor &, const Tensor &, const c10::optional<Tensor>&, IntArrayRef, IntArrayRef, IntArrayRef, bool, IntArrayRef, int64_t, bool, bool, bool), fp16)
+  KERNEL(ADD_NS(_convolution_nogroup), "_convolution_nogroup", Tensor (const Tensor &, const Tensor &, const c10::optional<Tensor>&, IntArrayRef, IntArrayRef, IntArrayRef, bool, IntArrayRef), fp16)
+  KERNEL(ADD_NS(conv1d), "conv1d", Tensor (const Tensor &, const Tensor &, const c10::optional<Tensor>&, IntArrayRef, IntArrayRef, IntArrayRef, int64_t), fp16)
+  KERNEL(ADD_NS(conv2d), "conv2d", Tensor (const Tensor &, const Tensor &, const c10::optional<Tensor>&, IntArrayRef, IntArrayRef, IntArrayRef, int64_t), fp16)
+  KERNEL(ADD_NS(conv3d), "conv3d", Tensor (const Tensor &, const Tensor &, const c10::optional<Tensor>&, IntArrayRef, IntArrayRef, IntArrayRef, int64_t), fp16)
   KERNEL(ADD_NS(conv_tbc), "conv_tbc", Tensor (const Tensor &, const Tensor &, const Tensor &, int64_t), fp16)
-  KERNEL(ADD_NS(conv_transpose1d), "conv_transpose1d", Tensor (const Tensor &, const Tensor &, c10::optional<Tensor>, IntArrayRef, IntArrayRef, IntArrayRef, int64_t, IntArrayRef), fp16)
-  KERNEL(ADD_NS(conv_transpose2d), "conv_transpose2d.input", Tensor (const Tensor &, const Tensor &, c10::optional<Tensor>, IntArrayRef, IntArrayRef, IntArrayRef, int64_t, IntArrayRef), fp16)
-  KERNEL(ADD_NS(conv_transpose3d), "conv_transpose3d.input", Tensor (const Tensor &, const Tensor &, c10::optional<Tensor>, IntArrayRef, IntArrayRef, IntArrayRef, int64_t, IntArrayRef), fp16)
-  KERNEL(ADD_NS(convolution), "convolution", Tensor (const Tensor &, const Tensor &, c10::optional<Tensor>, IntArrayRef, IntArrayRef, IntArrayRef, bool, IntArrayRef, int64_t), fp16)
-  KERNEL(ADD_NS(cudnn_convolution), "cudnn_convolution.deprecated", Tensor (const Tensor &, const Tensor &, c10::optional<Tensor>, IntArrayRef, IntArrayRef, IntArrayRef, int64_t, bool, bool), fp16)
-  KERNEL(ADD_NS(cudnn_convolution_transpose), "cudnn_convolution_transpose.deprecated", Tensor (const Tensor &, const Tensor &, c10::optional<Tensor>, IntArrayRef, IntArrayRef, IntArrayRef, IntArrayRef, int64_t, bool, bool), fp16)
-=======
-  KERNEL_LEGACY_SIGNATURE(ADD_NS(_convolution), "_convolution", Tensor (const Tensor &, const Tensor &, const c10::optional<Tensor>&, IntArrayRef, IntArrayRef, IntArrayRef, bool, IntArrayRef, int64_t, bool, bool, bool), Tensor (const Tensor &, const Tensor &, const Tensor &, IntArrayRef, IntArrayRef, IntArrayRef, bool, IntArrayRef, int64_t, bool, bool, bool), fp16)
-  KERNEL_LEGACY_SIGNATURE(ADD_NS(_convolution_nogroup), "_convolution_nogroup", Tensor (const Tensor &, const Tensor &, const c10::optional<Tensor>&, IntArrayRef, IntArrayRef, IntArrayRef, bool, IntArrayRef), Tensor (const Tensor &, const Tensor &, const Tensor &, IntArrayRef, IntArrayRef, IntArrayRef, bool, IntArrayRef), fp16)
-  KERNEL_LEGACY_SIGNATURE(ADD_NS(conv1d), "conv1d", Tensor (const Tensor &, const Tensor &, const c10::optional<Tensor>&, IntArrayRef, IntArrayRef, IntArrayRef, int64_t), Tensor (const Tensor &, const Tensor &, const Tensor &, IntArrayRef, IntArrayRef, IntArrayRef, int64_t), fp16)
-  KERNEL_LEGACY_SIGNATURE(ADD_NS(conv2d), "conv2d", Tensor (const Tensor &, const Tensor &, const c10::optional<Tensor>&, IntArrayRef, IntArrayRef, IntArrayRef, int64_t), Tensor (const Tensor &, const Tensor &, const Tensor &, IntArrayRef, IntArrayRef, IntArrayRef, int64_t), fp16)
-  KERNEL_LEGACY_SIGNATURE(ADD_NS(conv3d), "conv3d", Tensor (const Tensor &, const Tensor &, const c10::optional<Tensor>&, IntArrayRef, IntArrayRef, IntArrayRef, int64_t), Tensor (const Tensor &, const Tensor &, const Tensor &, IntArrayRef, IntArrayRef, IntArrayRef, int64_t), fp16)
-  KERNEL(ADD_NS(conv_tbc), "conv_tbc", Tensor (const Tensor &, const Tensor &, const Tensor &, int64_t), fp16)
-  KERNEL_LEGACY_SIGNATURE(ADD_NS(conv_transpose1d), "conv_transpose1d", Tensor (const Tensor &, const Tensor &, const c10::optional<Tensor>&, IntArrayRef, IntArrayRef, IntArrayRef, int64_t, IntArrayRef), Tensor (const Tensor &, const Tensor &, const Tensor &, IntArrayRef, IntArrayRef, IntArrayRef, int64_t, IntArrayRef), fp16)
-  KERNEL_LEGACY_SIGNATURE(ADD_NS(conv_transpose2d), "conv_transpose2d.input", Tensor (const Tensor &, const Tensor &, const c10::optional<Tensor>&, IntArrayRef, IntArrayRef, IntArrayRef, int64_t, IntArrayRef), Tensor (const Tensor &, const Tensor &, const Tensor &, IntArrayRef, IntArrayRef, IntArrayRef, int64_t, IntArrayRef), fp16)
-  KERNEL_LEGACY_SIGNATURE(ADD_NS(conv_transpose3d), "conv_transpose3d.input", Tensor (const Tensor &, const Tensor &, const c10::optional<Tensor>&, IntArrayRef, IntArrayRef, IntArrayRef, int64_t, IntArrayRef), Tensor (const Tensor &, const Tensor &, const Tensor &, IntArrayRef, IntArrayRef, IntArrayRef, int64_t, IntArrayRef), fp16)
-  KERNEL_LEGACY_SIGNATURE(ADD_NS(convolution), "convolution", Tensor (const Tensor &, const Tensor &, const c10::optional<Tensor>&, IntArrayRef, IntArrayRef, IntArrayRef, bool, IntArrayRef, int64_t), Tensor (const Tensor &, const Tensor &, const Tensor &, IntArrayRef, IntArrayRef, IntArrayRef, bool, IntArrayRef, int64_t), fp16)
-  KERNEL_LEGACY_SIGNATURE(ADD_NS(cudnn_convolution), "cudnn_convolution.deprecated", Tensor (const Tensor &, const Tensor &, const c10::optional<Tensor>&, IntArrayRef, IntArrayRef, IntArrayRef, int64_t, bool, bool), Tensor (const Tensor &, const Tensor &, const Tensor &, IntArrayRef, IntArrayRef, IntArrayRef, int64_t, bool, bool), fp16)
-  KERNEL_LEGACY_SIGNATURE(ADD_NS(cudnn_convolution_transpose), "cudnn_convolution_transpose.deprecated", Tensor (const Tensor &, const Tensor &, const c10::optional<Tensor>&, IntArrayRef, IntArrayRef, IntArrayRef, IntArrayRef, int64_t, bool, bool), Tensor (const Tensor &, const Tensor &, const Tensor &, IntArrayRef, IntArrayRef, IntArrayRef, IntArrayRef, int64_t, bool, bool), fp16)
->>>>>>> 42a47033
+  KERNEL(ADD_NS(conv_transpose1d), "conv_transpose1d", Tensor (const Tensor &, const Tensor &, const c10::optional<Tensor>&, IntArrayRef, IntArrayRef, IntArrayRef, int64_t, IntArrayRef), fp16)
+  KERNEL(ADD_NS(conv_transpose2d), "conv_transpose2d.input", Tensor (const Tensor &, const Tensor &, const c10::optional<Tensor>&, IntArrayRef, IntArrayRef, IntArrayRef, int64_t, IntArrayRef), fp16)
+  KERNEL(ADD_NS(conv_transpose3d), "conv_transpose3d.input", Tensor (const Tensor &, const Tensor &, const c10::optional<Tensor>&, IntArrayRef, IntArrayRef, IntArrayRef, int64_t, IntArrayRef), fp16)
+  KERNEL(ADD_NS(convolution), "convolution", Tensor (const Tensor &, const Tensor &, const c10::optional<Tensor>&, IntArrayRef, IntArrayRef, IntArrayRef, bool, IntArrayRef, int64_t), fp16)
+  KERNEL(ADD_NS(cudnn_convolution), "cudnn_convolution.deprecated", Tensor (const Tensor &, const Tensor &, const c10::optional<Tensor>&, IntArrayRef, IntArrayRef, IntArrayRef, int64_t, bool, bool), fp16)
+  KERNEL(ADD_NS(cudnn_convolution_transpose), "cudnn_convolution_transpose.deprecated", Tensor (const Tensor &, const Tensor &, const c10::optional<Tensor>&, IntArrayRef, IntArrayRef, IntArrayRef, IntArrayRef, int64_t, bool, bool), fp16)
   KERNEL(ADD_NS(cudnn_convolution), "cudnn_convolution", Tensor (const Tensor &, const Tensor &, IntArrayRef, IntArrayRef, IntArrayRef, int64_t, bool, bool), fp16)
   KERNEL(ADD_NS(cudnn_convolution_transpose), "cudnn_convolution_transpose", Tensor (const Tensor &, const Tensor &, IntArrayRef, IntArrayRef, IntArrayRef, IntArrayRef, int64_t, bool, bool), fp16)
   KERNEL(ADD_NS(prelu), "prelu", Tensor (const Tensor &, const Tensor &), fp16)
@@ -422,11 +407,7 @@
   KERNEL(ADD_NS(matmul), "matmul", Tensor (const Tensor &, const Tensor &), fp16)
   KERNEL(ADD_NS(mm), "mm", Tensor (const Tensor &, const Tensor &), fp16)
   KERNEL(ADD_NS(mv), "mv", Tensor (const Tensor &, const Tensor &), fp16)
-<<<<<<< HEAD
-  KERNEL(ADD_NS(linear), "linear", Tensor (const Tensor &, const Tensor &, c10::optional<Tensor>), fp16)
-=======
-  KERNEL_LEGACY_SIGNATURE(ADD_NS(linear), "linear", Tensor (const Tensor &, const Tensor &, const c10::optional<Tensor>&), Tensor (const Tensor &, const Tensor &, const Tensor &), fp16)
->>>>>>> 42a47033
+  KERNEL(ADD_NS(linear), "linear", Tensor (const Tensor &, const Tensor &, const c10::optional<Tensor>&), fp16)
   KERNEL(ADD_NS(addbmm), "addbmm", Tensor (const Tensor &, const Tensor &, const Tensor &, Scalar, Scalar), fp16)
   KERNEL(ADD_NS(baddbmm), "baddbmm", Tensor (const Tensor &, const Tensor &, const Tensor &, Scalar, Scalar), fp16)
   KERNEL(ADD_NS(bmm), "bmm", Tensor (const Tensor &, const Tensor &), fp16)
@@ -451,19 +432,11 @@
   KERNEL(ADD_NS(pow), "pow.Scalar", Tensor (Scalar, const Tensor &), fp32)
   KERNEL(ADD_NS(softplus), "softplus", Tensor (const Tensor &, Scalar, Scalar), fp32)
   KERNEL(ADD_NS(gelu), "gelu", Tensor (const Tensor &), fp32)
-<<<<<<< HEAD
-  KERNEL(ADD_NS(layer_norm), "layer_norm", Tensor (const Tensor &, IntArrayRef, c10::optional<Tensor>, c10::optional<Tensor>, double, bool), fp32)
+  KERNEL(ADD_NS(layer_norm), "layer_norm", Tensor (const Tensor &, IntArrayRef, const c10::optional<Tensor>&, const c10::optional<Tensor>&, double, bool), fp32)
   // The macro doesn't like this one so I had to write it out manually.
   m.impl("native_layer_norm",
-        TORCH_FN((&WrapFunction<CastPolicy::fp32, std::tuple<Tensor,Tensor,Tensor> (const Tensor &, c10::optional<Tensor>, c10::optional<Tensor>, int64_t, int64_t, double), std::tuple<Tensor,Tensor,Tensor> (const Tensor &, c10::optional<Tensor>, c10::optional<Tensor>, int64_t, int64_t, double), &ADD_NS(native_layer_norm)>::type::call)));
-  KERNEL(ADD_NS(group_norm), "group_norm", Tensor (const Tensor &, int64_t, c10::optional<Tensor>, c10::optional<Tensor>, double, bool), fp32)
-=======
-  KERNEL_LEGACY_SIGNATURE(ADD_NS(layer_norm), "layer_norm", Tensor (const Tensor &, IntArrayRef, const c10::optional<Tensor>&, const c10::optional<Tensor>&, double, bool), Tensor (const Tensor &, IntArrayRef, const Tensor &, const Tensor &, double, bool), fp32)
-  // The macro doesn't like this one so I had to write it out manually.
-  m.impl("native_layer_norm",
-        c10::impl::hacky_wrapper_for_legacy_signatures<std::tuple<Tensor,Tensor,Tensor> (const Tensor &, const c10::optional<Tensor>&, const c10::optional<Tensor>&, int64_t, int64_t, double)>(TORCH_FN((&WrapFunction<CastPolicy::fp32, std::tuple<Tensor,Tensor,Tensor> (const Tensor &, const Tensor &, const Tensor &, int64_t, int64_t, double), std::tuple<Tensor,Tensor,Tensor> (const Tensor &, const Tensor &, const Tensor &, int64_t, int64_t, double), &ADD_NS(native_layer_norm)>::type::call))));
-  KERNEL_LEGACY_SIGNATURE(ADD_NS(group_norm), "group_norm", Tensor (const Tensor &, int64_t, const c10::optional<Tensor>&, const c10::optional<Tensor>&, double, bool), Tensor (const Tensor &, int64_t, const Tensor&, const Tensor&, double, bool), fp32)
->>>>>>> 42a47033
+        TORCH_FN((&WrapFunction<CastPolicy::fp32, std::tuple<Tensor,Tensor,Tensor> (const Tensor &, const c10::optional<Tensor>&, const c10::optional<Tensor>&, int64_t, int64_t, double), std::tuple<Tensor,Tensor,Tensor> (const Tensor &, const c10::optional<Tensor>&, const c10::optional<Tensor>&, int64_t, int64_t, double), &ADD_NS(native_layer_norm)>::type::call)));
+  KERNEL(ADD_NS(group_norm), "group_norm", Tensor (const Tensor &, int64_t, const c10::optional<Tensor>&, const c10::optional<Tensor>&, double, bool), fp32)
   KERNEL(ADD_NS(frobenius_norm), "frobenius_norm", Tensor (const Tensor &), fp32)
   KERNEL(ADD_NS(frobenius_norm), "frobenius_norm.dim", Tensor (const Tensor &, IntArrayRef, bool), fp32)
   KERNEL(ADD_NS(nuclear_norm), "nuclear_norm", Tensor (const Tensor &, bool), fp32)
@@ -471,13 +444,8 @@
   KERNEL(ADD_NS(cosine_similarity), "cosine_similarity", Tensor (const Tensor &, const Tensor &, int64_t, double), fp32)
   KERNEL(ADD_NS(poisson_nll_loss), "poisson_nll_loss", Tensor (const Tensor &, const Tensor &, bool, bool, double, int64_t), fp32)
   KERNEL(ADD_NS(cosine_embedding_loss), "cosine_embedding_loss", Tensor (const Tensor &, const Tensor &, const Tensor &, double, int64_t), fp32)
-<<<<<<< HEAD
-  KERNEL(ADD_NS(nll_loss), "nll_loss", Tensor (const Tensor &, const Tensor &, c10::optional<Tensor>, int64_t, int64_t), fp32)
-  KERNEL(ADD_NS(nll_loss2d), "nll_loss2d", Tensor (const Tensor &, const Tensor &, c10::optional<Tensor>, int64_t, int64_t), fp32)
-=======
-  KERNEL_LEGACY_SIGNATURE(ADD_NS(nll_loss), "nll_loss", Tensor (const Tensor &, const Tensor &, const c10::optional<Tensor>&, int64_t, int64_t), Tensor (const Tensor &, const Tensor &, const Tensor &, int64_t, int64_t), fp32)
-  KERNEL_LEGACY_SIGNATURE(ADD_NS(nll_loss2d), "nll_loss2d", Tensor (const Tensor &, const Tensor &, const c10::optional<Tensor>&, int64_t, int64_t), Tensor (const Tensor &, const Tensor &, const Tensor &, int64_t, int64_t), fp32)
->>>>>>> 42a47033
+  KERNEL(ADD_NS(nll_loss), "nll_loss", Tensor (const Tensor &, const Tensor &, const c10::optional<Tensor>&, int64_t, int64_t), fp32)
+  KERNEL(ADD_NS(nll_loss2d), "nll_loss2d", Tensor (const Tensor &, const Tensor &, const c10::optional<Tensor>&, int64_t, int64_t), fp32)
   KERNEL(ADD_NS(hinge_embedding_loss), "hinge_embedding_loss", Tensor (const Tensor &, const Tensor &, double, int64_t), fp32)
   KERNEL(ADD_NS(kl_div), "kl_div", Tensor (const Tensor &, const Tensor &, int64_t, bool), fp32)
   KERNEL(ADD_NS(l1_loss), "l1_loss", Tensor (const Tensor &, const Tensor &, int64_t), fp32)
@@ -487,13 +455,8 @@
   KERNEL(ADD_NS(multilabel_margin_loss), "multilabel_margin_loss", Tensor (const Tensor &, const Tensor &, int64_t), fp32)
   KERNEL(ADD_NS(soft_margin_loss), "soft_margin_loss", Tensor (const Tensor &, const Tensor &, int64_t), fp32)
   KERNEL(ADD_NS(triplet_margin_loss), "triplet_margin_loss", Tensor (const Tensor &, const Tensor &, const Tensor &, double, double, double, bool, int64_t), fp32)
-<<<<<<< HEAD
-  KERNEL(ADD_NS(multi_margin_loss), "multi_margin_loss", Tensor (const Tensor &, const Tensor &, Scalar, Scalar, c10::optional<Tensor>, int64_t), fp32)
-  KERNEL(ADD_NS(binary_cross_entropy_with_logits), "binary_cross_entropy_with_logits", Tensor (const Tensor &, const Tensor &, c10::optional<Tensor>, c10::optional<Tensor>, int64_t), fp32)
-=======
-  KERNEL_LEGACY_SIGNATURE(ADD_NS(multi_margin_loss), "multi_margin_loss", Tensor (const Tensor &, const Tensor &, Scalar, Scalar, const c10::optional<Tensor>&, int64_t), Tensor (const Tensor &, const Tensor &, Scalar, Scalar, const Tensor &, int64_t), fp32)
-  KERNEL_LEGACY_SIGNATURE(ADD_NS(binary_cross_entropy_with_logits), "binary_cross_entropy_with_logits", Tensor (const Tensor &, const Tensor &, const c10::optional<Tensor>&, const c10::optional<Tensor>&, int64_t), Tensor (const Tensor &, const Tensor &, const Tensor &, const Tensor &, int64_t), fp32)
->>>>>>> 42a47033
+  KERNEL(ADD_NS(multi_margin_loss), "multi_margin_loss", Tensor (const Tensor &, const Tensor &, Scalar, Scalar, const c10::optional<Tensor>&, int64_t), fp32)
+  KERNEL(ADD_NS(binary_cross_entropy_with_logits), "binary_cross_entropy_with_logits", Tensor (const Tensor &, const Tensor &, const c10::optional<Tensor>&, const c10::optional<Tensor>&, int64_t), fp32)
   KERNEL(ADD_NS(dist), "dist", Tensor (const Tensor &, const Tensor &, Scalar), fp32)
   KERNEL(ADD_NS(pdist), "pdist", Tensor (const Tensor &, double), fp32)
   KERNEL_UNBOXED_ONLY(ADD_NS(cdist), "cdist", Tensor (const Tensor &, const Tensor &, double, c10::optional<int64_t>), fp32)
@@ -528,11 +491,7 @@
   KERNEL(ADD_NS(addcdiv), "addcdiv", Tensor (const Tensor &, const Tensor &, const Tensor &, Scalar), promote)
   KERNEL(ADD_NS(addcmul), "addcmul", Tensor (const Tensor &, const Tensor &, const Tensor &, Scalar), promote)
   KERNEL(ADD_NS(atan2), "atan2", Tensor (const Tensor &, const Tensor &), promote)
-<<<<<<< HEAD
-  KERNEL(ADD_NS(bilinear), "bilinear", Tensor (const Tensor &, const Tensor &, const Tensor &, c10::optional<Tensor>), promote)
-=======
-  KERNEL_LEGACY_SIGNATURE(ADD_NS(bilinear), "bilinear", Tensor (const Tensor &, const Tensor &, const Tensor &, const c10::optional<Tensor>&), Tensor (const Tensor &, const Tensor &, const Tensor &, const Tensor &), promote)
->>>>>>> 42a47033
+  KERNEL(ADD_NS(bilinear), "bilinear", Tensor (const Tensor &, const Tensor &, const Tensor &, const c10::optional<Tensor>&), promote)
   KERNEL(ADD_NS(cat), "cat", Tensor (TensorList, int64_t), promote)
   KERNEL_UNBOXED_ONLY(ADD_NS(cat), "cat.names", Tensor (TensorList, Dimname), promote)
   KERNEL(ADD_NS(_cat), "_cat", Tensor (TensorList, int64_t), promote)
@@ -544,11 +503,7 @@
   KERNEL(ADD_NS(tensordot), "tensordot", Tensor (const Tensor &, const Tensor &, IntArrayRef, IntArrayRef), promote)
 
   m.impl("binary_cross_entropy",
-<<<<<<< HEAD
     TORCH_FN((&at::autocast::binary_cross_entropy_banned)));
-=======
-    c10::impl::hacky_wrapper_for_legacy_signatures<Tensor(const Tensor &, const Tensor &, const c10::optional<Tensor>&, int64_t)>(TORCH_FN((&at::autocast::binary_cross_entropy_banned))));
->>>>>>> 42a47033
 }
 
 }
