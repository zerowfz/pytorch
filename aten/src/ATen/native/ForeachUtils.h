#pragma once
#include <ATen/ATen.h>

namespace at {
namespace native {
namespace {
// Check foreach API restrictions
// - Tensor lists must be non-empty.
// - All tensors in all lists must have the same dtype.
// - All TensorLists and ScalarLists must have the same number of elements.
// - Corresponding tensors must have the same size.
void check_foreach_api_restrictions(TensorList tensors) {
  TORCH_CHECK(tensors.size() > 0, "Tensor list must have at least one tensor.");
  auto expected_dtype = tensors[0].dtype();
  for (const auto& t : tensors) {
    TORCH_CHECK(t.dtype() == expected_dtype, "All tensors in the tensor list must have the same dtype.");
  }
}

void check_foreach_api_restrictions(TensorList tensors, ArrayRef<Scalar> scalars) {
  check_foreach_api_restrictions(tensors);
  TORCH_CHECK(tensors.size() == scalars.size(), "Tensor list must have same number of elements as scalar list.");
}

void check_foreach_api_restrictions(TensorList tensors1, TensorList tensors2) {
  TORCH_CHECK(tensors1.size() > 0, "Tensor list must have at least one tensor.");
  TORCH_CHECK(tensors2.size() > 0, "Tensor list must have at least one tensor.");
  TORCH_CHECK(tensors1.size() == tensors2.size(), "Tensor lists must have the same number of tensors, got ", tensors1.size(), " and ", tensors2.size());

  auto expected_dtype = tensors1[0].dtype();

  for (int i = 0; i < tensors1.size(); i++) {
    TORCH_CHECK(tensors1[i].dtype() == expected_dtype, "All tensors in the tensor list must have the same dtype.");
    TORCH_CHECK(tensors2[i].dtype() == expected_dtype, "All tensors in the tensor list must have the same dtype.");
    TORCH_CHECK(tensors1[i].sizes() == tensors2[i].sizes(), "Corresponding tensors in lists must have the same size, got ", tensors1[i].sizes(), " and ", tensors2[i].sizes());
  }
}

void check_foreach_api_restrictions(TensorList tensors1, TensorList tensors2, TensorList tensors3) {
  TORCH_CHECK(tensors1.size() > 0, "Tensor list must have at least one tensor.");
  TORCH_CHECK(tensors2.size() > 0, "Tensor list must have at least one tensor.");
  TORCH_CHECK(tensors3.size() > 0, "Tensor list must have at least one tensor.");
  TORCH_CHECK(tensors1.size() == tensors2.size(), "Tensor lists must have the same number of tensors, got ", tensors1.size(), " and ", tensors2.size());
  TORCH_CHECK(tensors1.size() == tensors3.size(), "Tensor lists must have the same number of tensors, got ", tensors1.size(), " and ", tensors3.size());

  auto expected_dtype = tensors1[0].dtype();

  for (int i = 0; i < tensors1.size(); i++) {
    TORCH_CHECK(tensors1[i].dtype() == expected_dtype, "All tensors in the tensor list must have the same dtype.");
    TORCH_CHECK(tensors2[i].dtype() == expected_dtype, "All tensors in the tensor list must have the same dtype.");
    TORCH_CHECK(tensors1[i].sizes() == tensors2[i].sizes(), "Corresponding tensors in lists must have the same size, got ", tensors1[i].sizes(), " and ", tensors2[i].sizes());
    TORCH_CHECK(tensors1[i].sizes() == tensors3[i].sizes(), "Corresponding tensors in lists must have the same size, got ", tensors1[i].sizes(), " and ", tensors3[i].sizes());
  }
}

void check_foreach_api_restrictions(TensorList tensors1, TensorList tensors2, TensorList tensors3, ArrayRef<Scalar> scalars) {
  check_foreach_api_restrictions(tensors1, tensors2, tensors3);
  TORCH_CHECK(tensors1.size() == scalars.size(), "Tensor list must have same number of elements as scalar list, got ", tensors1.size(), " and ", scalars.size());
}

// To go via 'fast' path, several conditions must be satisfied
// - All tensors must be on the same device
// - All tensors must have strided layout
// - All tensors must be non-overlapping and dense
// - Resulting tensor must have the same dtype as the input one

<<<<<<< HEAD
bool will_promote_tensor(const Tensor& tensor, Scalar scalar, bool does_op_promote_integer_inputs_to_float = false) {
=======
bool will_promote_tensor(const Tensor& tensor, const Scalar& scalar, bool does_op_promote_integer_inputs_to_float = false) {
>>>>>>> e8e570e9
  // In case of division, integer inputs will result in float
  if (does_op_promote_integer_inputs_to_float) {
    if (at::isIntegralType(tensor.scalar_type(), /*includeBool*/ true)) {
      return true;
    }
  }
  auto result_dtype = at::result_type(tensor, scalar);
  return result_dtype != tensor.scalar_type();
}

// Please, make sure to call check_foreach_api_restrictions before calling this method.
// There is a set of preconditions that have to be satisfied.
bool check_fast_path_restrictions(
  ArrayRef<TensorList> tensorLists,
  ArrayRef<Scalar> scalarList = {},
  bool does_op_promote_integer_inputs_to_float = false) {
    auto expected_device = tensorLists[0][0].device();

    auto is_tensor_okay = [&](const Tensor& tensor) {
      return tensor.device() == expected_device &&
             tensor.layout() == at::kStrided &&
             tensor.is_non_overlapping_and_dense();
    };

    for (const auto& tensorList : tensorLists) {
      for (const auto& tensor : tensorList) {
        if (!is_tensor_okay(tensor)) {
          return false;
        }
      }
    }

    // Check if corresponding tensors in tensor lists have the same strides.
    for (int i=0; i < tensorLists.size(); i++) {
      for (int j=0; j < tensorLists[0].size(); j++) {
        if (tensorLists[0][j].strides() != tensorLists[i][j].strides()) {
          return false;
        }
      }
    }

    // For all j, tensorList[j][0] have the same shape and dtype. (this was a precondition
    // checked by `check_foreach_api_restrictions`). This means we only need to check if
    // {tensorList[0][0], tensorList[0][1], tensorList[0][2], ...} do type promotion with scalarLIst.
    for (int i=0; i < tensorLists[0].size(); i++) {
      if (does_op_promote_integer_inputs_to_float) {
        if (at::isIntegralType(tensorLists[0][i].scalar_type(), /*includeBool*/ true)) {
          return false;
        }
      }

      if (scalarList.size() == 1) {
        if (will_promote_tensor(tensorLists[0][i], scalarList[0])) {
          return false;
        }
      } else if (scalarList.size() > 1) {
        // Complex scalar list is not supported due to the limit for kernel launch argument (4KB)
        if (scalarList[i].isComplex()) {
          return false;
        }

        if (will_promote_tensor(tensorLists[0][i], scalarList[i])) {
          return false;
        }
      }
    }

    return true;
}

bool can_use_fast_route(ArrayRef<TensorList> tensorLists,
                        ArrayRef<Scalar> scalarList = {},
                        bool does_op_promote_integer_inputs_to_float = false) {
#ifdef __HIP_PLATFORM_HCC__
  return false;
#else
  return check_fast_path_restrictions(tensorLists, scalarList, does_op_promote_integer_inputs_to_float);
#endif
}

bool can_use_fast_route(TensorList tensors1, TensorList tensors2, bool does_op_promote_integer_inputs_to_float = false) {
#ifdef __HIP_PLATFORM_HCC__
  return false;
#else
  return can_use_fast_route({tensors1, tensors2}, {}, does_op_promote_integer_inputs_to_float);
#endif
}

}
}} // at::native<|MERGE_RESOLUTION|>--- conflicted
+++ resolved
@@ -64,11 +64,7 @@
 // - All tensors must be non-overlapping and dense
 // - Resulting tensor must have the same dtype as the input one
 
-<<<<<<< HEAD
-bool will_promote_tensor(const Tensor& tensor, Scalar scalar, bool does_op_promote_integer_inputs_to_float = false) {
-=======
 bool will_promote_tensor(const Tensor& tensor, const Scalar& scalar, bool does_op_promote_integer_inputs_to_float = false) {
->>>>>>> e8e570e9
   // In case of division, integer inputs will result in float
   if (does_op_promote_integer_inputs_to_float) {
     if (at::isIntegralType(tensor.scalar_type(), /*includeBool*/ true)) {
